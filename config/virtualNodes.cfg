# Network configuration file
# 
# For each host its informal name, as well as its location in the network must
# be listed.
#
# [name], [hostname], [port number]
#

Alice, localhost, 8801
Bob, localhost, 8802
Charlie, localhost, 8803
David, localhost, 8804
<<<<<<< HEAD

=======
>>>>>>> fda7b0f0
<|MERGE_RESOLUTION|>--- conflicted
+++ resolved
@@ -10,7 +10,3 @@
 Bob, localhost, 8802
 Charlie, localhost, 8803
 David, localhost, 8804
-<<<<<<< HEAD
-
-=======
->>>>>>> fda7b0f0
