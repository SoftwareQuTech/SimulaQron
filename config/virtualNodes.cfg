--- conflicted
+++ resolved
@@ -5,12 +5,9 @@
 #
 # [name], [hostname], [port number]
 #
+
 Alice, localhost, 8801
 Bob, localhost, 8802
-<<<<<<< HEAD
 Charlie, localhost, 8803
 David, localhost, 8804
-Eve, localhost, 8805
-=======
-Charlie, localhost, 8803
->>>>>>> 570de16a
+Eve, localhost, 8805