#
# Copyright (c) 2017, Stephanie Wehner and Axel Dahlberg
# All rights reserved.
#
# Redistribution and use in source and binary forms, with or without
# modification, are permitted provided that the following conditions are met:
# 1. Redistributions of source code must retain the above copyright
#    notice, this list of conditions and the following disclaimer.
# 2. Redistributions in binary form must reproduce the above copyright
#    notice, this list of conditions and the following disclaimer in the
#    documentation and/or other materials provided with the distribution.
# 3. All advertising materials mentioning features or use of this software
#    must display the following acknowledgement:
#    This product includes software developed by Stephanie Wehner, QuTech.
# 4. Neither the name of the QuTech organization nor the
#    names of its contributors may be used to endorse or promote products
#    derived from this software without specific prior written permission.
#
# THIS SOFTWARE IS PROVIDED BY THE COPYRIGHT HOLDER ''AS IS'' AND ANY
# EXPRESS OR IMPLIED WARRANTIES, INCLUDING, BUT NOT LIMITED TO, THE IMPLIED
# WARRANTIES OF MERCHANTABILITY AND FITNESS FOR A PARTICULAR PURPOSE ARE
# DISCLAIMED. IN NO EVENT SHALL THE COPYRIGHT HOLDER BE LIABLE FOR ANY
# DIRECT, INDIRECT, INCIDENTAL, SPECIAL, EXEMPLARY, OR CONSEQUENTIAL DAMAGES
# (INCLUDING, BUT NOT LIMITED TO, PROCUREMENT OF SUBSTITUTE GOODS OR SERVICES;
# LOSS OF USE, DATA, OR PROFITS; OR BUSINESS INTERRUPTION) HOWEVER CAUSED AND
# ON ANY THEORY OF LIABILITY, WHETHER IN CONTRACT, STRICT LIABILITY, OR TORT
# (INCLUDING NEGLIGENCE OR OTHERWISE) ARISING IN ANY WAY OUT OF THE USE OF THIS
# SOFTWARE, EVEN IF ADVISED OF THE POSSIBILITY OF SUCH DAMAGE.

import math
import os
import time
import logging

from SimulaQron.cqc.backend.cqcConfig import *
from SimulaQron.cqc.backend.cqcHeader import *
from SimulaQron.cqc.backend.entInfoHeader import *
from SimulaQron.general.hostConfig import *
from SimulaQron.settings import Settings

logging.basicConfig(format='%(asctime)s:%(levelname)s:%(message)s', level=Settings.CONF_LOGGING_LEVEL_FRONTEND)


def shouldReturn(command):
	return command in {CQC_CMD_NEW, CQC_CMD_MEASURE, CQC_CMD_MEASURE_INPLACE, CQC_CMD_RECV, CQC_CMD_EPR_RECV,
					   CQC_CMD_EPR}


def hasXtraHeader(command):
	return command in {CQC_CMD_CNOT, CQC_CMD_SEND, CQC_CMD_EPR, CQC_CMD_ROT_X, CQC_CMD_ROT_Y, CQC_CMD_ROT_Z,
					   CQC_CMD_CPHASE}


def createXtraHeader(command, values):
	if command == CQC_CMD_SEND or command == CQC_CMD_EPR:
		header = CQCCommunicationHeader()
		header.setVals(remote_app_id=values[0], remote_node=values[1], remote_port=values[2])
	elif command == CQC_CMD_CNOT or command == CQC_CMD_CPHASE:
		header = CQCXtraQubitHeader()
		xtra_qubit_id = values._qID
		if xtra_qubit_id is None:
			raise QubitNotActiveError("Qubit in extra header is not active")
		header.setVals(xtra_qubit_id)
	elif command == CQC_CMD_ROT_Z or command == CQC_CMD_ROT_Y or command == CQC_CMD_ROT_X:
		header = CQCRotationHeader()
		header.setVals(values)
	else:
		header = None
	return header


class CQCConnection:
	_appIDs = []

	def __init__(self, name, cqcFile=None, appFile=None, appID=0, pend_messages=False):
		"""
		Initialize a connection to the cqc server.

		- **Arguments**
			:param name:		Name of the host.
			:param cqcFile:	Path to cqcFile. If None, '$NETSIM/config/cqcNodes.cfg is used.
			:param appFile:	Path to appFile. If None, '$NETSIM/config/appNodes.cfg is used.
			:param appID:		Application ID, defaults to a nonused ID.
			:param pend_messages: True if you want to wait with sending messages to the back end.
					Use flush() to send all pending messages in one go as a sequence to the server
		"""

		# Host name
		self.name = name

		# Which appID
		if appID in self._appIDs:
			raise ValueError("appID={} is already in use".format(appID))
		self._appID = appID
		self._appIDs.append(self._appID)

		# Buffer received data
		self.buf = None

		# ClassicalServer
		self._classicalServer = None

		# Classical connections in the application network
		self._classicalConn = {}

		# This file defines the network of CQC servers interfacing to virtual quantum nodes
		if cqcFile is None:
			self.cqcFile = os.environ.get('NETSIM') + "/config/cqcNodes.cfg"

		# Read configuration files for the cqc network
		self._cqcNet = networkConfig(self.cqcFile)

		# Host data
		if self.name in self._cqcNet.hostDict:
			myHost = self._cqcNet.hostDict[self.name]
		else:
			raise ValueError("Host name '{}' is not in the cqc network".format(name))

		# Get IP of correct form
		myIP = socket.inet_ntoa(struct.pack("!L", myHost.ip))

		self._s = None
		while True:
			try:
<<<<<<< HEAD
				logging.debug("App {} : Trying to connect to CQC server".format(self.name))
=======
				if print_info:
					print("App {} : Trying to connect to CQC server on port {}".format(self.name, myHost.port))
>>>>>>> 3733530a
				self._s = socket.socket(socket.AF_INET, socket.SOCK_STREAM, 0)
				self._s.connect((myIP, myHost.port))
				break
			except ConnectionRefusedError:
				logging.debug("App {} : Could not connect to  CQC server, trying again...".format(self.name))
				time.sleep(CQC_CONF_LINK_WAIT_TIME)
				self._s.close()
			except Exception as e:
				logging.warning("App {} : Critical error when connection to CQC server: {}".format(self.name, e))
				self._s.close()
				raise e

		# This file defines the application network
		if appFile == None:
			self.appFile = os.environ.get('NETSIM') + "/config/appNodes.cfg"

		# Read configuration files for the application network
		self._appNet = networkConfig(self.appFile)

		# List of pending messages waiting to be send to the back-end
		self.pend_messages = pend_messages
		self.pending_messages = []

		# All qubits active for this connection
		self.active_qubits = []

	def __str__(self):
		return "Socket to cqc server '{}'".format(self.name)

	def get_appID(self):
		"""
		Returns the application ID.
		"""
		return self._appID

	def close(self, release_qubits=True):
		"""
		Closes the connection. Releases all qubits
		"""
		if release_qubits:
			self.release_all_qubits()
		self._s.close()
		self._appIDs.remove(self._appID)

		self.closeClassicalServer()

		for name in list(self._classicalConn):
			self.closeClassicalChannel(name)

	def startClassicalServer(self):
		"""
		Sets up a server for the application communication, if not already set up.
		"""

		if not self._classicalServer:
			# Get host data
			myHost = self._appNet.hostDict[self.name]

			# Setup server
			s = socket.socket(socket.AF_INET, socket.SOCK_STREAM)
			s.setsockopt(socket.SOL_SOCKET, socket.SO_REUSEADDR, 1)
			s.bind((myHost.hostname, myHost.port))
			s.listen(1)
			(conn, addr) = s.accept()
			self._classicalServer = conn

	def closeClassicalServer(self):
		if self._classicalServer:
			self._classicalServer.close()
			self._classicalServer = None

	def recvClassical(self, timout=1, msg_size=1024, close_after=True):
		if not self._classicalServer:
			self.startClassicalServer()
		for _ in range(10 * timout):
			msg = self._classicalServer.recv(msg_size)
			if len(msg) > 0:
				if close_after:
					self.closeClassicalServer()
				return msg
			time.sleep(0.1)
		raise RuntimeError("Timeout: No message received")

	def openClassicalChannel(self, name):
		"""
		Opens a classical connection to another host in the application network.

		- **Arguments**

			:name:		The name of the host in the application network.
			:timout:	The time to try to connect to the server. When timout is reached an RuntimeError is raised.
		"""
		if name not in self._classicalConn:
			if name in self._appNet.hostDict:
				remoteHost = self._appNet.hostDict[name]
			else:
				raise ValueError("Host name '{}' is not in the cqc network".format(name))

			while True:
				try:
					s = socket.socket(socket.AF_INET, socket.SOCK_STREAM)
					s.connect((remoteHost.hostname, remoteHost.port))
					break
				except ConnectionRefusedError:
					time.sleep(CQC_CONF_COM_WAIT_TIME)
				except Exception as e:
					logging.warning("App {} : Critical error when connection to app node {}: {}".format(self.name, name, e))
					break
			self._classicalConn[name] = s

	def closeClassicalChannel(self, name):
		"""
		Closes a classical connection to another host in the application network.

		- **Arguments**

			:name:		The name of the host in the application network.
		"""
		if name in self._classicalConn:
			s = self._classicalConn.pop(name)
			s.close()

	def sendClassical(self, name, msg, close_after=True):
		"""
		Sends a classical message to another host in the application network.

		- **Arguments**

			:name:		The name of the host in the application network.
			:msg:		The message to send. Should be either a int in range(0,256) or a list of such ints.
			:timout:	The time to try to connect to the server. When timout is reached an RuntimeError is raised.
		"""
		if name not in self._classicalConn:
			self.openClassicalChannel(name)
		try:
			to_send = [int(msg)]
		except:
			to_send = msg
		self._classicalConn[name].send(bytes(to_send))
		if close_after:
			self.closeClassicalChannel(name)

	def sendSimple(self, tp):
		"""
		Sends a simple message to the cqc server, for example a HELLO message if tp=CQC_TP_HELLO.
		"""
		hdr = CQCHeader()
		hdr.setVals(CQC_VERSION, tp, self._appID, 0)
		msg = hdr.pack()
		self._s.send(msg)

	def sendCommand(self, qID, command, notify=1, block=1, action=0):
		"""
		Sends a simple message and command message to the cqc server.

		- **Arguments**

			:qID:		qubit ID
			:command:	Command to be executed, eg CQC_CMD_H
			:nofify:	Do we wish to be notified when done.
			:block:		Do we want the qubit to be blocked
			:action:	Are there more commands to be executed
		"""
		# Send Header
		hdr = CQCHeader()
		hdr.setVals(CQC_VERSION, CQC_TP_COMMAND, self._appID, CQC_CMD_HDR_LENGTH)
		msg = hdr.pack()
		self._s.send(msg)

		# Send Command
		cmd_hdr = CQCCmdHeader()
		cmd_hdr.setVals(qID, command, notify, block, action)
		cmd_msg = cmd_hdr.pack()
		self._s.send(cmd_msg)

	def sendCmdXtra(self, qID, command, notify=1, block=1, action=0, xtra_qID=0, step=0, remote_appID=0, remote_node=0,
					remote_port=0):
		"""
		Sends a simple message, command message and xtra message to the cqc server.

		- **Arguments**

			:qID:		 qubit ID
			:command:	 Command to be executed, eg CQC_CMD_H
			:nofify:	 Do we wish to be notified when done.
			:block:		 Do we want the qubit to be blocked
			:action:	 Are there more commands to be executed
			:xtra_qID:	 Extra qubit ID for for example CNOT
			:step:		 Defines the angle of rotation.
			:remote_appID:	 Application ID of remote host
			:remote_node:	 ip of remote host in cqc network
			:remote_port:	 port of remote host in cqc network
		"""

		# Check what extra header we require
		xtra_hdr = None
		if command == CQC_CMD_SEND or command == CQC_CMD_EPR:
			xtra_hdr = CQCCommunicationHeader()
			xtra_hdr.setVals(remote_appID, remote_node, remote_port)
		elif command == CQC_CMD_CNOT or command == CQC_CMD_CPHASE:
			xtra_hdr = CQCXtraQubitHeader()
			xtra_hdr.setVals(xtra_qID)
		elif command == CQC_CMD_ROT_X or command == CQC_CMD_ROT_Y or command == CQC_CMD_ROT_Z:
			xtra_hdr = CQCRotationHeader()
			xtra_hdr.setVals(step)

		if xtra_hdr is None:
			header_length = CQC_CMD_HDR_LENGTH
			xtra_msg = b''
		else:
			xtra_msg = xtra_hdr.pack()
			header_length = CQC_CMD_HDR_LENGTH + xtra_hdr.HDR_LENGTH

		# Send Header
		hdr = CQCHeader()
		hdr.setVals(CQC_VERSION, CQC_TP_COMMAND, self._appID, header_length)
		msg = hdr.pack()

		# Send Command
		cmd_hdr = CQCCmdHeader()
		cmd_hdr.setVals(qID, command, notify, block, action)
		cmd_msg = cmd_hdr.pack()

		# Send headers
		self._s.send(msg + cmd_msg + xtra_msg)

	def sendGetTime(self, qID, notify=1, block=1, action=0):
		"""
		Sends get-time message

		- **Arguments**

			:qID:		 qubit ID
			:command:	 Command to be executed, eg CQC_CMD_H
			:notify:	 Do we wish to be notified when done.
			:block:		 Do we want the qubit to be blocked
			:action:	 Are there more commands to be executed
		"""
		# Send Header
		hdr = CQCHeader()
		hdr.setVals(CQC_VERSION, CQC_TP_GET_TIME, self._appID, CQC_CMD_HDR_LENGTH)
		msg = hdr.pack()
		self._s.send(msg)

		# Send Command
		cmd_hdr = CQCCmdHeader()
		cmd_hdr.setVals(qID, 0, notify, block, action)
		cmd_msg = cmd_hdr.pack()
		self._s.send(cmd_msg)

	def allocate_qubits(self, num_qubits, notify=True, block=True):
		"""
		Requests the backend to reserve some qubits
		:param num_qubits: The amount of qubits to reserve
		:return: A list of qubits
		:param notify:	 Do we wish to be notified when done.
		:param block:		 Do we want the qubit to be blocked
		"""

		# CQC header
		hdr = CQCHeader()
		hdr.setVals(CQC_VERSION, CQC_TP_COMMAND, self._appID, CQC_CMD_HDR_LENGTH)
		cqc_msg = hdr.pack()

		# Command header
		cmd_hdr = CQCCmdHeader()
		cmd_hdr.setVals(num_qubits, CQC_CMD_ALLOCATE, int(notify), int(block), 0)
		cmd_msg = cmd_hdr.pack()

		self._s.send(cqc_msg + cmd_msg)
		qubits = []
		for _ in range(num_qubits):
			msg = self.readMessage()
			self.check_error(msg[0])
			if msg[0].tp != CQC_TP_NEW_OK:
				print(len(msg))
				raise CQCUnsuppError("Unexpected message of type {} send back from backend".format(msg[0].tp))
			qubits.append(self.parse_CQC_msg(msg))
			self.print_CQC_msg(msg)
		if notify:
			message = self.readMessage()
			if message[0].tp != CQC_TP_DONE:
				raise CQCUnsuppError(
					"Unexpected message send back from the server. Message: {}".format(message[0].printable()))

		return qubits

	def release_qubits(self, qubits, notify=True, block=False, action=False):
		"""
		Release qubits so backend can free them up for other uses
		:param qubits: a list of qubits to be released
		:param notify:	 Do we wish to be notified when done.
		:param block:		 Do we want the qubit to be blocked
		:param action:	 Execute the releases recursively or sequencely
		"""

		if isinstance(qubits, qubit):
			qubits = [qubits]
		assert isinstance(qubits, list)
		n = len(qubits)

		if n == 0:  # then we don't need to do anything
			return

		logging.debug("App {} tells CQC: Release {} qubits".format(self.name, n))
		if action:
			hdr_length = CQCCmdHeader.HDR_LENGTH + CQCSequenceHeader.HDR_LENGTH
		else:
			hdr_length = CQCCmdHeader.HDR_LENGTH
		hdr = CQCHeader()
		hdr.setVals(CQC_VERSION, CQC_TP_COMMAND, self._appID, hdr_length * n)
		cqc_msg = hdr.pack()

		release_messages = b''

		for i in range(n):
			q = qubits[i]
			try:
				q.check_active()
			except QubitNotActiveError as e:
				raise QubitNotActiveError(
					str(e) + ". Qubit {} is not active. None of the qubits are released".format(q._qID))
			q._set_active(False)
			cmd_hdr = CQCCmdHeader()
			cmd_hdr.setVals(q._qID, CQC_CMD_RELEASE, int(notify), int(block), int(action))
			release_messages += cmd_hdr.pack()
			if action:
				seq_hdr = CQCSequenceHeader()
				# After this one we are sending n-i-1 more releases
				seq_hdr.setVals(hdr_length * (n - i - 1))
				release_messages += seq_hdr.pack()

		self._s.send(cqc_msg + release_messages)

		if notify:
			msg = self.readMessage()
			self.check_error(msg[0])
			if msg[0].tp != CQC_TP_DONE:
				raise CQCUnsuppError(
					"Unexpected message send back from the server. Message: {}".format(msg[0].printable()))
			self.print_CQC_msg(msg)

	def release_all_qubits(self):
		"""
		Releases all qubits off this connection
		"""
		return self.release_qubits(self.active_qubits[:])

	def sendFactory(self, qID, command, num_iter, notify=1, block=1, action=0, xtra_qID=-1, remote_appID=0,
					remote_node=0, remote_port=0, step_size=0):
		"""
		Sends a factory message

		- **Arguments**

			:qID:		 qubit ID
			:command:	 Command to be executed, eg CQC_CMD_H
			:num_iter:	 Number of times to execute command
			:nofify:	 Do we wish to be notified when done.
			:block:		 Do we want the factory to be blocked
			:action:	 Are there more commands to be executed
			:xtra_qID:	 Extra qubit ID for for example CNOT
			:remote_appID:	 Application ID of remote host
			:remote_node:	 ip of remote host in cqc network
			:remote_port:	 port of remote host in cqc network
			:cmd_length:	 length of extra commands
		"""
		warnings.warn("Send factory is deprecated. Use flush_factory() instead", DeprecationWarning)

		if xtra_qID == -1:
			if command == CQC_CMD_CNOT or command == CQC_CMD_CPHASE:
				raise CQCUnsuppError("Please provide a target qubit")
			xtra_qID = 0

		# Check what extra header we require
		xtra_hdr = None
		if hasXtraHeader(command):
			if command == CQC_CMD_SEND or command == CQC_CMD_EPR:
				xtra_hdr = CQCCommunicationHeader()
				xtra_hdr.setVals(remote_appID, remote_node, remote_port)
			elif command == CQC_CMD_CNOT or command == CQC_CMD_CPHASE:
				xtra_hdr = CQCXtraQubitHeader()
				xtra_hdr.setVals(xtra_qID)
			else:
				xtra_hdr = CQCRotationHeader()
				xtra_hdr.setVals(step_size)
			xtra_msg = xtra_hdr.pack()
			hdr_length = CQC_CMD_HDR_LENGTH + CQCFactoryHeader.HDR_LENGTH + xtra_hdr.HDR_LENGTH
		else:
			xtra_msg = b''
			hdr_length = CQC_CMD_HDR_LENGTH + CQCFactoryHeader.HDR_LENGTH

		# Send Header
		hdr = CQCHeader()
		hdr.setVals(CQC_VERSION, CQC_TP_FACTORY, self._appID, hdr_length)
		msg = hdr.pack()

		# Factory header
		factory_hdr = CQCFactoryHeader()
		factory_hdr.setVals(num_iter, notify, block)
		factory_msg = factory_hdr.pack()

		# Send Command
		cmd_hdr = CQCCmdHeader()
		cmd_hdr.setVals(qID, command, 0, block, action)
		cmd_msg = cmd_hdr.pack()
		logging.debug("App {} sends CQC message {}".format(self.name, hdr.printable()))
		logging.debug("App {} sends CQC message {}".format(self.name, factory_hdr.printable()))

		logging.debug("App {} sends CQC message {}".format(self.name, cmd_hdr.printable()))
		if xtra_hdr:
			logging.debug("App {} sends CQC message {}".format(self.name, xtra_hdr.printable()))
		self._s.send(msg + factory_msg + cmd_msg + xtra_msg)

		# Get RECV messages
		# Some commands expect to get a list of messages back, check those
		res = []
		if shouldReturn(command):
			for _ in range(num_iter):
				message = self.readMessage()
				if message[0].tp in {CQC_TP_NEW_OK, CQC_TP_RECV, CQC_TP_EPR_OK}:
					qID = message[1].qubit_id
					q = qubit(self, createNew=False, q_id=qID, notify=notify, block=block)
					q._set_active(True)
					res.append(q)
				elif message[0].tp == CQC_TP_MEASOUT:
					outcome = message[1].outcome
					res.append(outcome)
		if notify:
			message = self.readMessage()
			if message[0].tp != CQC_TP_DONE:
				raise CQCUnsuppError(
					"Unexpected message send back from the server. Message: {}".format(message[0].printable()))
		return res

	def readMessage(self, maxsize=192):  # WHAT IS GOOD SIZE?
		"""
		Receive the whole message from cqc server.
		Returns (CQCHeader,None,None), (CQCHeader,CQCNotifyHeader,None) or (CQCHeader,CQCNotifyHeader,EntInfoHeader)
		depending on the type of message.
		Maxsize is the max size of message.
		"""

		# Initilize checks
		gotCQCHeader = False
		if self.buf:
			checkedBuf = False
		else:
			checkedBuf = True

		while True:
			# If buf does not contain enough data, read in more
			if checkedBuf:
				# Receive data
				data = self._s.recv(maxsize)

				# Read whatever we received into a buffer
				if self.buf:
					self.buf += data
				else:
					self.buf = data

			# If we don't have the CQC header yet, try and read it in full.
			if not gotCQCHeader:
				if len(self.buf) < CQC_HDR_LENGTH:
					# Not enough data for CQC header, return and wait for the rest
					checkedBuf = True
					continue

				# Got enough data for the CQC Header so read it in
				gotCQCHeader = True
				rawHeader = self.buf[0:CQC_HDR_LENGTH]
				currHeader = CQCHeader(rawHeader)

				# Remove the header from the buffer
				self.buf = self.buf[CQC_HDR_LENGTH:len(self.buf)]

				# Check for error
				self.check_error(currHeader)

			# Check whether we already received all the data
			if len(self.buf) < currHeader.length:
				# Still waiting for data
				checkedBuf = True
				continue
			else:
				break
		# We got all the data, read notify (and ent_info) if there is any
		if currHeader.length == 0:
			return currHeader, None, None
		elif currHeader.length == CQC_NOTIFY_LENGTH:
			try:
				rawNotifyHeader = self.buf[:CQC_NOTIFY_LENGTH]
				self.buf = self.buf[CQC_NOTIFY_LENGTH:len(self.buf)]
				notifyHeader = CQCNotifyHeader(rawNotifyHeader)
				return currHeader, notifyHeader, None
			except struct.error as err:
				print(err)
		elif currHeader.length == CQC_NOTIFY_LENGTH + ENT_INFO_LENGTH:
			try:
				rawNotifyHeader = self.buf[:CQC_NOTIFY_LENGTH]
				self.buf = self.buf[CQC_NOTIFY_LENGTH:len(self.buf)]
				notifyHeader = CQCNotifyHeader(rawNotifyHeader)

				rawEntInfoHeader = self.buf[:ENT_INFO_LENGTH]
				self.buf = self.buf[ENT_INFO_LENGTH:len(self.buf)]
				entInfoHeader = EntInfoHeader(rawEntInfoHeader)

				return currHeader, notifyHeader, entInfoHeader
			except struct.error as err:
				print(err)
		else:
			logging.warning("Warning: Received message of unknown length, return None")

	def print_CQC_msg(self, message):
		"""
		Prints messsage returned by the readMessage method of CQCConnection.
		"""
		hdr = message[0]
		notifyHdr = message[1]
		entInfoHdr = message[2]

		if hdr.tp == CQC_TP_HELLO:
			logging.debug("CQC tells App {}: 'HELLO'".format(self.name))
		elif hdr.tp == CQC_TP_EXPIRE:
			logging.debug("CQC tells App {}: 'Qubit with ID {} has expired'".format(self.name, notifyHdr.qubit_id))
		elif hdr.tp == CQC_TP_DONE:
			logging.debug("CQC tells App {}: 'Done with command'".format(self.name))
		elif hdr.tp == CQC_TP_RECV:
			logging.debug("CQC tells App {}: 'Received qubit with ID {}'".format(self.name, notifyHdr.qubit_id))
		elif hdr.tp == CQC_TP_EPR_OK:

			# Lookup host name
			remote_node = entInfoHdr.node_B
			remote_port = entInfoHdr.port_B
			remote_name = None
			for node in self._cqcNet.hostDict.values():
				if (node.ip == remote_node) and (node.port == remote_port):
					remote_name = node.name
					break
			if remote_name == None:
				raise RuntimeError("Remote node ({},{}) is not in config-file.".format(remote_node, remote_port))

			logging.debug("CQC tells App {}: 'EPR created with node {}, using qubit with ID {}'".format(self.name, remote_name,
																								notifyHdr.qubit_id))
		elif hdr.tp == CQC_TP_MEASOUT:
			logging.debug("CQC tells App {}: 'Measurement outcome is {}'".format(self.name, notifyHdr.outcome))
		elif hdr.tp == CQC_TP_INF_TIME:
			logging.debug("CQC tells App {}: 'Timestamp is {}'".format(self.name, notifyHdr.datetime))

	def parse_CQC_msg(self, message, q=None, is_factory=False):
		"""
		parses the cqc message and returns the relevant value of that measure
		(qubit, measurement outcome)
		:param message: the cqc message to be parsed
		:param q: the qubit object we should save the qubit to
		:param is_factory: whether the returned message came from a factory. If so, do not change the qubit, but create a new one
		:return: the result of the message (either a qubit, or a measurement outcome. Otherwise None
		"""
		hdr = message[0]
		notifyHdr = message[1]
		entInfoHdr = message[2]

		if hdr.tp in {CQC_TP_RECV, CQC_TP_NEW_OK, CQC_TP_EPR_OK}:
			if is_factory:
				q._set_active(False)  # Set qubit to inactive so it can't be used anymore
				q = qubit(self, createNew=False)
			if q is None:
				q = qubit(self, createNew=False)
			q._qID = notifyHdr.qubit_id
			q.set_entInfo(entInfoHdr)
			q._set_active(True)
			return q
		if hdr.tp in {CQC_TP_MEASOUT, CQC_TP_GET_TIME}:
			return notifyHdr.outcome
		if hdr.tp == CQC_TP_INF_TIME:
			return notifyHdr.datetime

	def check_error(self, hdr):
		"""
		Checks if there is an error returned.
		"""
		self._errorHandler(hdr.tp)

	def _errorHandler(self, cqc_err):
		"""
		Raises an error if there is an error-message
		"""
		if cqc_err == CQC_ERR_GENERAL:
			raise CQCGeneralError("General error")
		if cqc_err == CQC_ERR_NOQUBIT:
			raise CQCNoQubitError("Qubit not available or no more qubits available")
		if cqc_err == CQC_ERR_UNSUPP:
			raise CQCUnsuppError("Sequence not supported")
		if cqc_err == CQC_ERR_TIMEOUT:
			raise CQCTimeoutError("Timeout")

	def sendQubit(self, q, name, remote_appID=0, notify=True, block=True):
		"""
		Sends qubit to another node in the cqc network. If this node is not in the network an error is raised.

		- **Arguments**

			:q:		 The qubit to send.
			:Name:		 Name of the node as specified in the cqc network config file.
			:remote_appID:	 The app ID of the application running on the receiving node.
			:nofify:	 Do we wish to be notified when done.
			:block:		 Do we want the qubit to be blocked
		"""

		# Get receiving host
		hostDict = self._cqcNet.hostDict
		if name in hostDict:
			recvHost = hostDict[name]
		else:
			raise ValueError("Host name '{}' is not in the cqc network".format(name))

		if self.pend_messages:
			# print info
			logging.debug("App {} pends message: 'Send qubit with ID {} to {} and appID {}'".format(self.name, q._qID, name,
																								remote_appID))
			self.pending_messages.append([q, CQC_CMD_SEND, int(notify), int(block), [remote_appID,
																					 recvHost.ip, recvHost.port]])
		else:
			# print info
			logging.debug("App {} tells CQC: 'Send qubit with ID {} to {} and appID {}'".format(self.name, q._qID, name,
																							remote_appID))
			self.sendCmdXtra(q._qID, CQC_CMD_SEND, notify=int(notify), block=int(block), remote_appID=remote_appID,
							 remote_node=recvHost.ip, remote_port=recvHost.port)
			if notify:
				message = self.readMessage()
				self.print_CQC_msg(message)

			# Deactivate qubit
			q._set_active(False)

	def recvQubit(self, notify=True, block=True):
		"""
		Receives a qubit.

		- **Arguments**

			:q:		 The qubit to send.
			:Name:		 Name of the node as specified in the cqc network config file.
			:remote_appID:	 The app ID of the application running on the receiving node.
			:nofify:	 Do we wish to be notified when done.
			:block:		 Do we want the qubit to be blocked
		"""

		# initialize the qubit
		q = qubit(self, createNew=False)

		if self.pend_messages:
			# print info
			logging.debug("App {} pends message: 'Receive qubit'".format(self.name))
			self.pending_messages.append([q, CQC_CMD_RECV, int(notify), int(block)])
			return q
		else:
			# print info
			logging.debug("App {} tells CQC: 'Receive qubit'".format(self.name))
			self.sendCommand(0, CQC_CMD_RECV, notify=int(notify), block=int(block))

			# Get RECV message
			message = self.readMessage()
			notifyHdr = message[1]
			q_id = notifyHdr.qubit_id

			self.print_CQC_msg(message)

			if notify:
				message = self.readMessage()
				self.print_CQC_msg(message)

			# initialize the qubit
			q._qID = q_id

			# Activate and return qubit
			q._set_active(True)
			return q

	def createEPR(self, name, remote_appID=0, notify=True, block=True):
		"""
		Creates epr with other host in cqc network.

		- **Arguments**

			:name:		 Name of the node as specified in the cqc network config file.
			:remote_appID:	 The app ID of the application running on the receiving node.
			:nofify:	 Do we wish to be notified when done.
			:block:		 Do we want the qubit to be blocked
		"""

		# Get receiving host
		hostDict = self._cqcNet.hostDict
		if name in hostDict:
			recvHost = hostDict[name]
		else:
			raise ValueError("Host name '{}' is not in the cqc network".format(name))

		# initialize the qubit
		q = qubit(self, createNew=False)

		if self.pend_messages:
			# print info
			logging.debug("App {} pends message: 'Create EPR-pair with {} and appID {}'".format(self.name, name,
																							remote_appID))

			self.pending_messages.append(
				[q, CQC_CMD_EPR, int(notify), int(block), [remote_appID, recvHost.ip, recvHost.port]])
			return q
		else:
			# print info
			logging.debug("App {} tells CQC: 'Create EPR-pair with {} and appID {}'".format(self.name, name, remote_appID))

			self.sendCmdXtra(0, CQC_CMD_EPR, notify=int(notify), block=int(block), remote_appID=remote_appID,
							 remote_node=recvHost.ip, remote_port=recvHost.port)
			# Get RECV message
			message = self.readMessage()
			notifyHdr = message[1]
			entInfoHdr = message[2]
			q_id = notifyHdr.qubit_id

			self.print_CQC_msg(message)

			if notify:
				message = self.readMessage()
				self.print_CQC_msg(message)

			q.set_entInfo(entInfoHdr)
			q._qID = q_id
			# Activate and return qubit
			q._set_active(True)
			return q

	def recvEPR(self, notify=True, block=True):
		"""
		Receives a qubit from an EPR-pair generated with another node.

		- **Arguments**

			:nofify:	 Do we wish to be notified when done.
			:block:		 Do we want the qubit to be blocked
		"""

		# initialize the qubit
		q = qubit(self, createNew=False)
		if self.pend_messages:
			# print info
			logging.debug("App {} pends message: 'Receive half of EPR'".format(self.name))
			self.pending_messages.append([q, CQC_CMD_EPR_RECV, int(notify), int(block)])
			return q
		else:
			# print info
			logging.debug("App {} tells CQC: 'Receive half of EPR'".format(self.name))
			self.sendCommand(0, CQC_CMD_EPR_RECV, notify=int(notify), block=int(block))

			# Get RECV message
			message = self.readMessage()
			notifyHdr = message[1]
			entInfoHdr = message[2]
			q_id = notifyHdr.qubit_id

			self.print_CQC_msg(message)

			if notify:
				message = self.readMessage()
				self.print_CQC_msg(message)

			# initialize the qubit
			q.set_entInfo(entInfoHdr)
			q._qID = q_id

			# Activate and return qubit
			q._set_active(True)
			return q

	def set_pending(self, pend_messages):
		"""
			Set the pend_messages flag.
			If true, flush() has to be called to send all pending_messages in sequence to the backend
			If false, all commands are directly send to the back_end
		:param pend_messages: Boolean to indicate if messages should pend or not
		"""
		# Check if the list is not empty, give a warning if it isn't
		if self.pending_messages:
			logging.warning("List of pending messages is not empty, flushing them")
			self.flush()
		self.pend_messages = pend_messages

	def flush(self, do_sequence=True):
		"""
			Flush all pending messages to the backend.
			:param do_sequence: boolean to indicate if you want to send the pending messages as a sequence
			:return: A list of things that are send back from the server. Can be qubits, or outcomes
		"""
		return self.flush_factory(1, do_sequence)

	def flush_factory(self, num_iter, do_sequence=True, block_factory=False):
		"""
		Flushes the current pending sequence in a factory. It is performed multiple times
		:param num_iter: The amount of times the current pending sequence is performed
		:return: A list of outcomes/qubits that are produced by the commands
		"""
		# Because of new/recv we might have to send headers multiple times
		# Loop over the pending_messages until there are no more
		# It should only enter the while loop once if num_iter == 1
		# Otherwise it loops for every non active qubit it encounters
		res = []
		while self.pending_messages:
			logging.debug("App {} starts flushing pending messages".format(self.name))
			pending_headers = []
			should_notify = False
			header_length = 0
			ready_messages = []
			# Loop over the messages until we encounter an inactive qubit (or end of list)
			for message in self.pending_messages[:]:
				q = message[0]
				cqc_command = message[1]

				qubits_not_active = not q._active and \
									cqc_command not in {CQC_CMD_EPR_RECV, CQC_CMD_RECV, CQC_CMD_NEW, CQC_CMD_EPR}

				if len(message) > 4:
					values = message[4]
				else:
					values = []
				try:
					xtra_header = createXtraHeader(cqc_command, values)
				except QubitNotActiveError:
					qubits_not_active = True

				# Check if the q is active, if it is not, send the current pending_headers
				# Then check again, if it still not active, throw an error
				if qubits_not_active:
					if num_iter != 1:
						raise CQCUnsuppError("Some qubits are non active in the factory, this is not supported (yet?)")
					if not pending_headers:  # If all messages already have been send, the qubit is inactive
						raise CQCNoQubitError("Qubit is not active")
					logging.debug("App {} encountered a non active qubit, sending current pending messages".format(self.name))
					break  # break out the for loop

				# set qubit to inactive, since we send it away or measured it
				if cqc_command == CQC_CMD_SEND or cqc_command == CQC_CMD_MEASURE:
					q._set_active(False)

				q_id = q._qID if q._qID is not None else 0

				self.pending_messages.remove(message)
				ready_messages.append(message)

				notify = message[2]
				should_notify = should_notify or notify
				block = message[3]

				cmd_header = CQCCmdHeader()
				cmd_header.setVals(q_id, cqc_command, notify, block, int(do_sequence))
				header_length += cmd_header.HDR_LENGTH
				pending_headers.append(cmd_header)


				if xtra_header is not None:
					header_length += xtra_header.HDR_LENGTH
					pending_headers.append(xtra_header)

				if do_sequence:
					sequence_header = CQCSequenceHeader()
					header_length += sequence_header.HDR_LENGTH
					pending_headers.append(sequence_header)

			# create the header and sequence headers if needed
			# We need to find the header length for sequence,
			# so loop over the pending_headers in reverse
			if do_sequence:
				sequence_length = 0
				for header in reversed(pending_headers):
					if isinstance(header, CQCSequenceHeader):
						header.setVals(sequence_length)
					sequence_length += header.HDR_LENGTH

			if num_iter != 1:
				factory_header = CQCFactoryHeader()
				factory_header.setVals(num_iter, should_notify, block_factory)
				header_length += factory_header.HDR_LENGTH
				pending_headers.insert(0, factory_header)
				cqc_type = CQC_TP_FACTORY
			else:
				cqc_type = CQC_TP_COMMAND

			cqc_header = CQCHeader()
			cqc_header.setVals(CQC_VERSION, cqc_type, self._appID, header_length)
			pending_headers.insert(0, cqc_header)

			# send the headers
			for header in pending_headers:
				logging.debug("App {} sends CQC: {}".format(self.name, header.printable()))
				self._s.send(header.pack())

			# Read out any returned messages from the backend
			for i in range(num_iter):
				for data in ready_messages:
					q = data[0]  # qubit object that might be adjusted
					cmd = data[1]
					if shouldReturn(cmd):
						message = self.readMessage()
						self.check_error(message[0])
						res.append(self.parse_CQC_msg(message, q, num_iter != 1))
						self.print_CQC_msg(message)

			if should_notify:
				message = self.readMessage()
				self.check_error(message[0])
		return res

	def tomography(self, preparation, iterations, progress=True):
		"""
		Does a tomography on the output from the preparation specified.
		The frequencies from X, Y and Z measurements are returned as a tuple (f_X,f_Y,f_Z).

		- **Arguments**

			:preparation:	 A function that takes a CQCConnection as input and prepares a qubit and returns this
			:iterations:	 Number of measurements in each basis.
			:progress_bar:	 Displays a progress bar
		"""
		accum_outcomes = [0, 0, 0]
		if progress:
			bar = ProgressBar(3 * iterations)

		# Measure in X
		for _ in range(iterations):
			# Progress bar
			if progress:
				bar.increase()

			# prepare and measure
			q = preparation(self)
			q.H()
			m = q.measure()
			accum_outcomes[0] += m

		# Measure in Y
		for _ in range(iterations):
			# Progress bar
			if progress:
				bar.increase()

			# prepare and measure
			q = preparation(self)
			q.K()
			m = q.measure()
			accum_outcomes[1] += m

		# Measure in Z
		for _ in range(iterations):
			# Progress bar
			if progress:
				bar.increase()

			# prepare and measure
			q = preparation(self)
			m = q.measure()
			accum_outcomes[2] += m

		if progress:
			bar.close()
			del bar

		freqs = map(lambda x: x / iterations, accum_outcomes)
		return list(freqs)

	def test_preparation(self, preparation, exp_values, conf=2, iterations=100, progress=True):
		"""
		Test the preparation of a qubit.
		Returns True if the expected values are inside the confidence interval produced from the data received from the tomography function

		- **Arguments**

			:preparation:	 A function that takes a CQCConnection as input and prepares a qubit and returns this
			:exp_values:	 The expected values for measurements in the X, Y and Z basis.
			:conf:		 Determines the confidence region (+/- conf/sqrt(iterations) )
			:iterations:	 Number of measurements in each basis.
			:progress_bar:	 Displays a progress bar
		"""
		epsilon = conf / math.sqrt(iterations)

		freqs = self.tomography(preparation, iterations, progress=progress)
		for i in range(3):
			if abs(freqs[i] - exp_values[i]) > epsilon:
				print(freqs, exp_values, epsilon)
				return False
		return True


class ProgressBar:
	def __init__(self, maxitr):
		self.maxitr = maxitr
		self.itr = 0
		print("")
		self.update()

	def increase(self):
		self.itr += 1
		self.update()

	def update(self):
		procent = int(100 * self.itr / self.maxitr)
		sys.stdout.write('\r')
		sys.stdout.write("[%-100s] %d%%" % ('=' * procent, procent))
		sys.stdout.flush()
		pass

	def close(self):
		print("")


class CQCGeneralError(Exception):
	pass


class CQCNoQubitError(CQCGeneralError):
	pass


class CQCUnsuppError(CQCGeneralError):
	pass


class CQCTimeoutError(CQCGeneralError):
	pass


class CQCInuseError(CQCGeneralError):
	pass


class QubitNotActiveError(CQCGeneralError):
	pass


class qubit:
	"""
	A qubit.
	"""

	def __init__(self, cqc, notify=True, block=True, createNew=True, q_id=None, entInfo=None):
		"""
		Initializes the qubit. The cqc connection must be given.
		If notify, the return message is received before the method finishes.
		createNew is set to False when we receive a qubit.

		- **Arguments**

			:cqc:		 The CQCconnection used
			:nofify:	 Do we wish to be notified when done.
			:block:		 Do we want the qubit to be blocked
			:createNew:	 If NEW-message should be sent, used internally
			:q_id:		 Qubit id, used internally if createNew
			:entInfo:	 Entanglement information, if qubit is part of EPR-pair
		"""

		# Cqc connection
		self._cqc = cqc

		# Whether the qubit is active. Will be set in the first run
		self._active = None

		if createNew:
			if cqc.pend_messages:
				# print info
				logging.debug("App {} pends message:'Create qubit'".format(self._cqc.name))

				cqc.pending_messages.append([self, CQC_CMD_NEW, int(notify), int(block)])
				# Set q id, None by default
				self._qID = q_id
				self._set_active(False)
			else:
				# print info
				logging.debug("App {} tells CQC: 'Create qubit'".format(self._cqc.name))

				# Create new qubit at the cqc server
				self._cqc.sendCommand(0, CQC_CMD_NEW, notify=int(notify), block=int(block))

				# Activate qubit
				self._set_active(True)
				# Get qubit id
				message = self._cqc.readMessage()
				try:
					notifyHdr = message[1]
					self._qID = notifyHdr.qubit_id
				except AttributeError:
					raise CQCGeneralError("Didn't receive the qubit id")

				if notify:
					message = self._cqc.readMessage()
					self._cqc.print_CQC_msg(message)
		else:
			self._qID = q_id
			self._set_active(False)  # Why?

		# Entanglement information
		self._entInfo = entInfo

		# Lookup remote entangled node
		self._remote_entNode = None
		if self._entInfo:
			ip = self._entInfo.node_B
			port = self._entInfo.port_B
			for node in self._cqc._cqcNet.hostDict.values():
				if (node.ip == ip) and (node.port == port):
					self._remote_entNode = node.name
					break

	def __str__(self):
		if self._active:
			return "Qubit at the node {}".format(self._cqc.name)
		else:
			return "Not active qubit"

	def get_entInfo(self):
		return self._entInfo

	def print_entInfo(self):
		if self._entInfo:
			print(self._entInfo.printable())
		else:
			print("No entanglement information")

	def set_entInfo(self, entInfo):
		self._entInfo = entInfo

		# Lookup remote entangled node
		self._remote_entNode = None
		if self._entInfo:
			ip = self._entInfo.node_B
			port = self._entInfo.port_B
			for node in self._cqc._cqcNet.hostDict.values():
				if (node.ip == ip) and (node.port == port):
					self._remote_entNode = node.name
					break

	def is_entangled(self):
		if self._entInfo:
			return True
		return False

	def get_remote_entNode(self):
		return self._remote_entNode

	def check_active(self):
		"""
		Checks if the qubit is active
		"""
		if self._cqc.pend_messages:
			return  # will be handled in the flush, not here
		if not self._active:
			raise QubitNotActiveError("Qubit is not active, has either been sent, measured, released or not received")

	def _set_active(self, be_active):
		# Check if not already new state
		if self._active == be_active:
			return
		if be_active:
			self._cqc.active_qubits.append(self)
		else:
			if self in self._cqc.active_qubits:
				self._cqc.active_qubits.remove(self)

		self._active = be_active

	def _single_qubit_gate(self, command, notify, block):
		"""
		Performs a single qubit gate specified by the command, called in I(), X(), Y() etc
		:param command: the identifier of the command, as specified in cqcHeader.py
		:param notify: Do we wish to be notified when done
		:param block: Do we want the qubit to be blocked
		"""
		# check if qubit is active
		self.check_active()

		if self._cqc.pend_messages:
			# print info
			logging.debug("App {} pends message: 'Send command {} for qubit with ID {}'".format(self._cqc.name, command,
																							self._qID))

			self._cqc.pending_messages.append([self, command, int(notify), int(block)])
		else:
			# print info
			logging.debug("App {} tells CQC: 'Send command {} for qubit with ID {}'".format(self._cqc.name, command,
																						self._qID))

			self._cqc.sendCommand(self._qID, command, notify=int(notify), block=int(block))
			if notify:
				message = self._cqc.readMessage()
				self._cqc.print_CQC_msg(message)

	def I(self, notify=True, block=True):
		"""
		Performs an identity gate on the qubit.
		If notify, the return message is received before the method finishes.

		- **Arguments**

			:nofify:	 Do we wish to be notified when done.
			:block:		 Do we want the qubit to be blocked
		"""
		self._single_qubit_gate(CQC_CMD_I, notify, block)

	def X(self, notify=True, block=True):
		"""
		Performs a X on the qubit.
		If notify, the return message is received before the method finishes.

		- **Arguments**

			:nofify:	 Do we wish to be notified when done.
			:block:		 Do we want the qubit to be blocked
		"""
		self._single_qubit_gate(CQC_CMD_X, notify, block)

	def Y(self, notify=True, block=True):
		"""
		Performs a Y on the qubit.
		If notify, the return message is received before the method finishes.

		- **Arguments**

			:nofify:	 Do we wish to be notified when done.
			:block:		 Do we want the qubit to be blocked
		"""
		self._single_qubit_gate(CQC_CMD_Y, notify, block)

	def Z(self, notify=True, block=True):
		"""
		Performs a Z on the qubit.
		If notify, the return message is received before the method finishes.

		- **Arguments**

			:nofify:	 Do we wish to be notified when done.
			:block:		 Do we want the qubit to be blocked
		"""
		self._single_qubit_gate(CQC_CMD_Z, notify, block)

	def T(self, notify=True, block=True):
		"""
		Performs a T gate on the qubit.
		If notify, the return message is received before the method finishes.

		- **Arguments**

			:nofify:	 Do we wish to be notified when done.
			:block:		 Do we want the qubit to be blocked
		"""
		self._single_qubit_gate(CQC_CMD_T, notify, block)

	def H(self, notify=True, block=True):
		"""
		Performs a Hadamard on the qubit.
		If notify, the return message is received before the method finishes.

		- **Arguments**

			:nofify:	 Do we wish to be notified when done.
			:block:		 Do we want the qubit to be blocked
		"""
		self._single_qubit_gate(CQC_CMD_H, notify, block)

	def K(self, notify=True, block=True):
		"""
		Performs a K gate on the qubit.
		If notify, the return message is received before the method finishes.

		- **Arguments**

			:nofify:	 Do we wish to be notified when done.
			:block:		 Do we want the qubit to be blocked
		"""
		self._single_qubit_gate(CQC_CMD_K, notify, block)

	def _single_gate_rotation(self, command, step, notify, block):
		"""
		Perform a rotation on a qubit
		:param command: the rotation qubit command as specified in cqcHeader.py
		:param step: Determines the rotation angle in steps of 2*pi/256
		:param notify: Do we wish to be notified when done
		:param block: Do we want the qubit to be blocked
		:return:
		"""
		# check if qubit is active
		self.check_active()

		if self._cqc.pend_messages:
			# print info
			logging.debug("App {} pends message: 'Perform rotation command {} (angle {}*2pi/256) to qubit with ID {}'".format(
						self._cqc.name, command, step, self._qID))
			self._cqc.pending_messages.append([self, command, int(notify), int(block), step])
		else:
			# print info
			logging.debug("App {} tells CQC: 'Perform rotation command {} (angle {}*2pi/256) to qubit with ID {}'".format(
						self._cqc.name, command, step, self._qID))
			self._cqc.sendCmdXtra(self._qID, command, step=step, notify=int(notify), block=int(block))
			if notify:
				message = self._cqc.readMessage()
				self._cqc.print_CQC_msg(message)

	def rot_X(self, step, notify=True, block=True):
		"""
		Applies rotation around the x-axis with the angle of step*2*pi/256 radians.
		If notify, the return message is received before the method finishes.

		- **Arguments**

			:step:		 Determines the rotation angle in steps of 2*pi/256
			:nofify:	 Do we wish to be notified when done.
			:block:		 Do we want the qubit to be blocked
		"""
		self._single_gate_rotation(CQC_CMD_ROT_X, step, notify, block)

	def rot_Y(self, step, notify=True, block=True):
		"""
		Applies rotation around the y-axis with the angle of step*2*pi/256 radians.
		If notify, the return message is received before the method finishes.

		- **Arguments**

			:step:		 Determines the rotation angle in steps of 2*pi/256
			:nofify:	 Do we wish to be notified when done.
			:block:		 Do we want the qubit to be blocked
		"""
		self._single_gate_rotation(CQC_CMD_ROT_Y, step, notify, block)

	def rot_Z(self, step, notify=True, block=True):
		"""
		Applies rotation around the z-axis with the angle of step*2*pi/256 radians.
		If notify, the return message is received before the method finishes.

		- **Arguments**

			:step:		 Determines the rotation angle in steps of 2*pi/256
			:nofify:	 Do we wish to be notified when done.
			:block:		 Do we want the qubit to be blocked
		"""
		self._single_gate_rotation(CQC_CMD_ROT_Z, step, notify, block)

	def _two_qubit_gate(self, command, target, notify, block):
		"""
		Perform a two qubit gate on the qubit
		:param command: the two qubit gate command as specified in cqcHeader.py
		:param target: The target qubit
		:param notify: Do we wish to be notified when done
		:param block: Do we want the qubit to be blocked
		"""
		# check if qubit is active
		self.check_active()
		target.check_active()

		if self._cqc != target._cqc:
			raise CQCUnsuppError("Multi qubit operations can only operate on qubits in the same process")

		if self == target:
			raise CQCUnsuppError("Cannot perform multi qubit operation where control and target are the same")

		if self._cqc.pend_messages:
			# print info
			logging.debug("App {} pends message: 'Perform CNOT to qubits with IDs {}(control) {}(target)'".format(
					self._cqc.name,
					self._qID,
					target._qID))
			self._cqc.pending_messages.append([self, command, int(notify), int(block), target])
		else:
			# print info
			logging.debug("App {} tells CQC: 'Perform CNOT to qubits with IDs {}(control) {}(target)'".format(self._cqc.name,
																										self._qID,
																										target._qID))
			self._cqc.sendCmdXtra(self._qID, command, notify=int(notify), block=int(block), xtra_qID=target._qID)
			if notify:
				message = self._cqc.readMessage()
				self._cqc.print_CQC_msg(message)

	def cnot(self, target, notify=True, block=True):
		"""
		Applies a cnot onto target.
		Target should be a qubit-object with the same cqc connection.
		If notify, the return message is received before the method finishes.

		- **Arguments**

			:target:	 The target qubit
			:nofify:	 Do we wish to be notified when done.
			:block:		 Do we want the qubit to be blocked
		"""
		self._two_qubit_gate(CQC_CMD_CNOT, target, notify, block)

	def cphase(self, target, notify=True, block=True):
		"""
		Applies a cphase onto target.
		Target should be a qubit-object with the same cqc connection.
		If notify, the return message is received before the method finishes.

		- **Arguments**

			:target:	 The target qubit
			:nofify:	 Do we wish to be notified when done.
			:block:		 Do we want the qubit to be blocked
		"""
		self._two_qubit_gate(CQC_CMD_CPHASE, target, notify, block)

	def measure(self, inplace=False, block=True):
		"""
		Measures the qubit in the standard basis and returns the measurement outcome.
		If now MEASOUT message is received, None is returned.
		If inplace=False, the measurement is destructive and the qubit is removed from memory.
		If inplace=True, the qubit is left in the post-measurement state.

		- **Arguments**

			:inplace:	 If false, measure destructively.
			:block:		 Do we want the qubit to be blocked
		"""
		# check if qubit is active
		self.check_active()

		if inplace:
			command = CQC_CMD_MEASURE_INPLACE
		else:
			command = CQC_CMD_MEASURE

		if self._cqc.pend_messages:
			self._cqc.pending_messages.append([self, command, 0, int(block)])
			# print info
			logging.debug("App {} pends message: 'Measure qubit with ID {}'".format(self._cqc.name, self._qID))

		else:
			# print info
			logging.debug("App {} tells CQC: 'Measure qubit with ID {}'".format(self._cqc.name, self._qID))

			self._cqc.sendCommand(self._qID, command, notify=0, block=int(block))

			# Return measurement outcome
			message = self._cqc.readMessage()
			if not inplace:
				self._set_active(False)
			try:
				notifyHdr = message[1]
				return notifyHdr.outcome
			except AttributeError:
				return None

	def reset(self, notify=True, block=True):
		"""
		Resets the qubit.
		If notify, the return message is received before the method finishes.

		- **Arguments**

			:nofify:	 Do we wish to be notified when done.
			:block:		 Do we want the qubit to be blocked
		"""
		# check if qubit is active
		self.check_active()

		if self._cqc.pend_messages:
			# print info
			logging.debug("App {} pends message: 'Reset qubit with ID {}'".format(self._cqc.name, self._qID))

			self._cqc.pending_messages.append([self, CQC_CMD_RESET, int(notify), int(block)])
		else:
			# print info
			logging.debug("App {} tells CQC: 'Reset qubit with ID {}'".format(self._cqc.name, self._qID))

			self._cqc.sendCommand(self._qID, CQC_CMD_RESET, notify=int(notify), block=int(block))
			if notify:
				message = self._cqc.readMessage()
				self._cqc.print_CQC_msg(message)

	def release(self, notify=True, block=False):
		"""
		Release the current qubit
		:param notify: Do we wish to be notified when done
		:param block: Do we want the qubit to be blocked
		:return:
		"""
		return self._cqc.release_qubits([self], notify=notify, block=block)

	def getTime(self, block=True):
		"""
		Returns the time information of the qubit.
		If now INF_TIME message is received, None is returned.

		- **Arguments**

			:block:		 Do we want the qubit to be blocked
		"""
		# check if qubit is active
		self.check_active()

		# print info
		logging.debug("App {} tells CQC: 'Return time-info of qubit with ID {}'".format(self._cqc.name, self._qID))

		self._cqc.sendGetTime(self._qID, notify=0, block=int(block))

		# Return time-stamp
		message = self._cqc.readMessage()
		try:
			notifyHdr = message[1]
			return notifyHdr.datetime
		except AttributeError:
			return None<|MERGE_RESOLUTION|>--- conflicted
+++ resolved
@@ -122,12 +122,8 @@
 		self._s = None
 		while True:
 			try:
-<<<<<<< HEAD
 				logging.debug("App {} : Trying to connect to CQC server".format(self.name))
-=======
-				if print_info:
-					print("App {} : Trying to connect to CQC server on port {}".format(self.name, myHost.port))
->>>>>>> 3733530a
+
 				self._s = socket.socket(socket.AF_INET, socket.SOCK_STREAM, 0)
 				self._s.connect((myIP, myHost.port))
 				break
