#
# Copyright (c) 2017, Stephanie Wehner and Axel Dahlberg
# All rights reserved.
#
# Redistribution and use in source and binary forms, with or without
# modification, are permitted provided that the following conditions are met:
# 1. Redistributions of source code must retain the above copyright
#    notice, this list of conditions and the following disclaimer.
# 2. Redistributions in binary form must reproduce the above copyright
#    notice, this list of conditions and the following disclaimer in the
#    documentation and/or other materials provided with the distribution.
# 3. All advertising materials mentioning features or use of this software
#    must display the following acknowledgement:
#    This product includes software developed by Stephanie Wehner, QuTech.
# 4. Neither the name of the QuTech organization nor the
#    names of its contributors may be used to endorse or promote products
#    derived from this software without specific prior written permission.
#
# THIS SOFTWARE IS PROVIDED BY THE COPYRIGHT HOLDER ''AS IS'' AND ANY
# EXPRESS OR IMPLIED WARRANTIES, INCLUDING, BUT NOT LIMITED TO, THE IMPLIED
# WARRANTIES OF MERCHANTABILITY AND FITNESS FOR A PARTICULAR PURPOSE ARE
# DISCLAIMED. IN NO EVENT SHALL THE COPYRIGHT HOLDER BE LIABLE FOR ANY
# DIRECT, INDIRECT, INCIDENTAL, SPECIAL, EXEMPLARY, OR CONSEQUENTIAL DAMAGES
# (INCLUDING, BUT NOT LIMITED TO, PROCUREMENT OF SUBSTITUTE GOODS OR SERVICES;
# LOSS OF USE, DATA, OR PROFITS; OR BUSINESS INTERRUPTION) HOWEVER CAUSED AND
# ON ANY THEORY OF LIABILITY, WHETHER IN CONTRACT, STRICT LIABILITY, OR TORT
# (INCLUDING NEGLIGENCE OR OTHERWISE) ARISING IN ANY WAY OUT OF THE USE OF THIS
# SOFTWARE, EVEN IF ADVISED OF THE POSSIBILITY OF SUCH DAMAGE.

import socket, struct, os, sys, time, math

from SimulaQron.general.hostConfig import *
from SimulaQron.cqc.backend.cqcHeader import *
from SimulaQron.cqc.backend.entInfoHeader import *


def shouldReturn(command):
	return command in {CQC_CMD_NEW, CQC_CMD_MEASURE, CQC_CMD_MEASURE_INPLACE, CQC_CMD_RECV, CQC_CMD_EPR_RECV, CQC_CMD_EPR}


<<<<<<< HEAD
=======
def hasXtraHeader(command):
	return command in {CQC_CMD_CNOT, CQC_CMD_SEND, CQC_CMD_EPR, CQC_CMD_ROT_X, CQC_CMD_ROT_Y, CQC_CMD_ROT_Z, CQC_CMD_CPHASE}


>>>>>>> f3db4a1f
class CQCConnection:
	_appIDs = []

	def __init__(self, name, cqcFile=None, appFile=None, appID=0):
		"""
		Initialize a connection to the cqc server.

		- **Arguments**
			:name:		Name of the host.
			:cqcFile:	Path to cqcFile. If None, '$NETSIM/config/cqcNodes.cfg is used.
			:appFile:	Path to appFile. If None, '$NETSIM/config/appNodes.cfg is used.
			:appID:		Application ID, defaults to a nonused ID.
		"""

		# Host name
		self.name = name

		# Which appID
		if appID in self._appIDs:
			raise ValueError("appID={} is already in use".format(appID))
		self._appID = appID
		self._appIDs.append(self._appID)

		# Buffer received data
		self.buf = None

		# ClassicalServer
		self._classicalServer = None

		# Classical connections in the application network
		self._classicalConn = {}

		# This file defines the network of CQC servers interfacing to virtual quantum nodes
		if cqcFile == None:
			self.cqcFile = os.environ.get('NETSIM') + "/config/cqcNodes.cfg"

		# Read configuration files for the cqc network
		self._cqcNet = networkConfig(self.cqcFile)

		# Host data
		if self.name in self._cqcNet.hostDict:
			myHost = self._cqcNet.hostDict[self.name]
		else:
			raise ValueError("Host name '{}' is not in the cqc network".format(name))

		# Get IP of correct form
		myIP = socket.inet_ntoa(struct.pack("!L", myHost.ip))

		# Connect to cqc server
		self._s = None
		try:
			self._s = socket.socket(socket.AF_INET, socket.SOCK_STREAM, 0)
		except socket.error:
			raise RuntimeError("Could not connect to cqc server '{}'".format(name))
		try:
			self._s.connect((myIP, myHost.port))
		except socket.error:
			self._s.close()
			raise RuntimeError("Could not connect to cqc server '{}'".format(name))

		# This file defines the application network
		if appFile == None:
			self.appFile = os.environ.get('NETSIM') + "/config/appNodes.cfg"

		# Read configuration files for the application network
		self._appNet = networkConfig(self.appFile)

	def __str__(self):
		return "Socket to cqc server '{}'".format(self.name)

	def get_appID(self):
		"""
		Returns the application ID.
		"""
		return self._appID

	def close(self):
		"""
		Closes the connection.
		"""
		self._s.close()
		self._appIDs.remove(self._appID)

		self.closeClassicalServer()

		for name in list(self._classicalConn):
			self.closeClassicalChannel(name)

	def startClassicalServer(self):
		"""
		Sets up a server for the application communication, if not already set up.
		"""

		if not self._classicalServer:
			# Get host data
			myHost = self._appNet.hostDict[self.name]

			# Setup server
			s = socket.socket(socket.AF_INET, socket.SOCK_STREAM)
			s.setsockopt(socket.SOL_SOCKET, socket.SO_REUSEADDR, 1)
			s.bind((myHost.hostname, myHost.port))
			s.listen(1)
			(conn, addr) = s.accept()
			self._classicalServer = conn

	def closeClassicalServer(self):
		if self._classicalServer:
			self._classicalServer.close()
			self._classicalServer = None

	def recvClassical(self, timout=1, msg_size=1024):
		if not self._classicalServer:
			self.startClassicalServer()
		for _ in range(10 * timout):
			msg = self._classicalServer.recv(msg_size)
			if len(msg) > 0:
				return msg
			time.sleep(0.1)

	def openClassicalChannel(self, name, timout=1):
		"""
		Opens a classical connection to another host in the application network.

		- **Arguments**

			:name:		The name of the host in the application network.
			:timout:	The time to try to connect to the server. When timout is reached an RuntimeError is raised.
		"""
		if name not in self._classicalConn:
			if name in self._appNet.hostDict:
				remoteHost = self._appNet.hostDict[name]
			else:
				raise ValueError("Host name '{}' is not in the cqc network".format(name))
			connected = False
			for _ in range(int(10 * timout)):
				try:
					s = socket.socket(socket.AF_INET, socket.SOCK_STREAM)
					s.connect((remoteHost.hostname, remoteHost.port))
					connected = True
					break
				except:
					time.sleep(0.1)
			if not connected:
				raise RuntimeError("Could not connect to server {}".format(name))
			self._classicalConn[name] = s

	def closeClassicalChannel(self, name):
		"""
		Closes a classical connection to another host in the application network.

		- **Arguments**

			:name:		The name of the host in the application network.
		"""
		if name in self._classicalConn:
			s = self._classicalConn.pop(name)
			s.close()

	def sendClassical(self, name, msg, timout=1):
		"""
		Sends a classical message to another host in the application network.

		- **Arguments**

			:name:		The name of the host in the application network.
			:msg:		The message to send. Should be either a int in range(0,256) or a list of such ints.
			:timout:	The time to try to connect to the server. When timout is reached an RuntimeError is raised.
		"""
		if name not in self._classicalConn:
			self.openClassicalChannel(name)
		try:
			to_send = [int(msg)]
		except:
			to_send = msg
		self._classicalConn[name].send(bytes(to_send))

	def sendSimple(self, tp):
		"""
		Sends a simple message to the cqc server, for example a HELLO message if tp=CQC_TP_HELLO.
		"""
		hdr = CQCHeader()
		hdr.setVals(CQC_VERSION, tp, self._appID, 0)
		msg = hdr.pack()
		self._s.send(msg)

	def sendCommand(self, qID, command, notify=1, block=1, action=0):
		"""
		Sends a simple message and command message to the cqc server.

		- **Arguments**

			:qID:		qubit ID
			:command:	Command to be executed, eg CQC_CMD_H
			:nofify:	Do we wish to be notified when done.
			:block:		Do we want the qubit to be blocked
			:action:	Are there more commands to be executed
		"""
		# Send Header
		hdr = CQCHeader()
		hdr.setVals(CQC_VERSION, CQC_TP_COMMAND, self._appID, CQC_CMD_HDR_LENGTH)
		msg = hdr.pack()
		self._s.send(msg)

		# Send Command
		cmd_hdr = CQCCmdHeader()
		cmd_hdr.setVals(qID, command, notify, block, action)
		cmd_msg = cmd_hdr.pack()
		self._s.send(cmd_msg)

	def sendCmdXtra(self, qID, command, notify=1, block=1, action=0, xtra_qID=0, step=0, remote_appID=0, remote_node=0,
					remote_port=0, cmd_length=0):
		"""
		Sends a simple message, command message and xtra message to the cqc server.

		- **Arguments**

			:qID:		 qubit ID
			:command:	 Command to be executed, eg CQC_CMD_H
			:nofify:	 Do we wish to be notified when done.
			:block:		 Do we want the qubit to be blocked
			:action:	 Are there more commands to be executed
			:xtra_qID:	 Extra qubit ID for for example CNOT
			:step:		 Defines the angle of rotation.
			:remote_appID:	 Application ID of remote host
			:remote_node:	 ip of remote host in cqc network
			:remote_port:	 port of remote host in cqc network
			:cmd_length:	 length of extra commands
		"""
		# Send Header
		hdr = CQCHeader()
		hdr.setVals(CQC_VERSION, CQC_TP_COMMAND, self._appID, CQC_CMD_HDR_LENGTH + CQC_CMD_XTRA_LENGTH)
		msg = hdr.pack()
		self._s.send(msg)

		# Send Command
		cmd_hdr = CQCCmdHeader()
		cmd_hdr.setVals(qID, command, notify, block, action)
		cmd_msg = cmd_hdr.pack()
		self._s.send(cmd_msg)

		# Send Xtra
		xtra_hdr = CQCXtraHeader()
		xtra_hdr.setVals(xtra_qID, step, remote_appID, remote_node, remote_port, cmd_length)
		xtra_msg = xtra_hdr.pack()
		self._s.send(xtra_msg)

	def sendGetTime(self, qID, notify=1, block=1, action=0):
		"""
		Sends get-time message

		- **Arguments**

			:qID:		 qubit ID
			:command:	 Command to be executed, eg CQC_CMD_H
			:nofify:	 Do we wish to be notified when done.
			:block:		 Do we want the qubit to be blocked
			:action:	 Are there more commands to be executed
		"""
		# Send Header
		hdr = CQCHeader()
		hdr.setVals(CQC_VERSION, CQC_TP_GET_TIME, self._appID, CQC_CMD_HDR_LENGTH)
		msg = hdr.pack()
		self._s.send(msg)

		# Send Command
		cmd_hdr = CQCCmdHeader()
		cmd_hdr.setVals(qID, 0, notify, block, action)
		cmd_msg = cmd_hdr.pack()
		self._s.send(cmd_msg)

	def sendFactory(self, qID, command, num_iter, notify=1, block=1, action=0, xtra_qID=-1, remote_appID=0,
					remote_node=0, remote_port=0, cmd_length=0):
		"""
		Sends a factory message

		- **Arguments**

			:qID:		 qubit ID
			:command:	 Command to be executed, eg CQC_CMD_H
			:num_iter:	 Number of times to execute command
			:nofify:	 Do we wish to be notified when done.
			:block:		 Do we want the qubit to be blocked
			:action:	 Are there more commands to be executed
			:xtra_qID:	 Extra qubit ID for for example CNOT
			:remote_appID:	 Application ID of remote host
			:remote_node:	 ip of remote host in cqc network
			:remote_port:	 port of remote host in cqc network
			:cmd_length:	 length of extra commands
		"""

		if xtra_qID == -1:
			if command == CQC_CMD_CNOT or command == CQC_CMD_CPHASE:
				raise CQCUnsuppError("Please provide a target qubit")
			xtra_qID = 0
		# Send Header
		hdr = CQCHeader()
		hdr.setVals(CQC_VERSION, CQC_TP_FACTORY, self._appID, CQC_CMD_HDR_LENGTH + CQC_CMD_XTRA_LENGTH)
		msg = hdr.pack()
		self._s.send(msg)

		# Send Command
		cmd_hdr = CQCCmdHeader()
		cmd_hdr.setVals(qID, command, notify, block, action)
		cmd_msg = cmd_hdr.pack()
		self._s.send(cmd_msg)

		# Send Xtra
		xtra_hdr = CQCXtraHeader()
		xtra_hdr.setVals(xtra_qID, num_iter, remote_appID, remote_node, remote_port, cmd_length)
		xtra_msg = xtra_hdr.pack()
		self._s.send(xtra_msg)

<<<<<<< HEAD
		# Get RECV messages
		# Some commands expect to get a list of messages back, check those
		res = []
		if shouldReturn(command):
			for _ in range(num_iter):
				message = self.readMessage()
				if message[0].tp in {CQC_TP_NEW_OK, CQC_TP_RECV, CQC_TP_EPR_OK}:
					qID = message[1].qubit_id
					q = qubit(self, createNew=False, q_id=qID, notify=notify, block=block)
					q._active = True
					res.append(q)
				elif message[0].tp == CQC_TP_MEASOUT:
					outcome = message[1].outcome
					res.append(outcome)
		if notify:
			message = self.readMessage()
			if message[0].tp != CQC_TP_DONE:
				raise CQCUnsuppError(
					"Unexpected message send back from the server. Message type: {}".format(message[0].tp))
		return res

	def readMessage(self, maxsize=192):  # WHAT IS GOOD SIZE?
=======
	def sendSequence(self, qubits, commands, xtra_qubits=None, steps=None, notify=True, block=True, action=0, print_info=True,
					 remote_app_id=0, remote_node=0, remote_port=0, length=0):
		"""
		Sends a sequence of commands to be performed at once to the server
		:param qubits: either a single qubit or a list of qubits to perform the commands on
		:param commands: a list of commands to perform on the the qubit(s)
		:param xtra_qubits: either a single qubit or a list of qubits (None allowed) to perform double gate operations on
		:param steps: integer or a list of integers indicating the angle of rotation for rot commands
				or number of iterations for factory commands
		:param notify: if a notification should be send back if done.
		:param block: indicate to block everything until operation is done
		:param action: Indicate if there are actions to execute when done
		:param print_info: boolean to indicate if information should be printed to the console
		:param remote_app_id:
		:param remote_node:
		:param remote_port:
		:param length:
		:return: a list of everything the commands have returned
		"""
		# It probably goes wrong if notify = False
		n = len(commands)  # amount of commands send
		# m is the amount of extra commands that have to be send
		qubit_is_list = isinstance(qubits, list)
		xtra_qubit_is_list = isinstance(xtra_qubits, list)
		step_is_list = isinstance(steps, list)
		m = len([1 for command in commands if hasXtraHeader(command)])
		header = CQCHeader()
		header.setVals(CQC_VERSION, CQC_TP_COMMAND, self._appID, n * CQC_CMD_HDR_LENGTH + m * CQC_CMD_XTRA_LENGTH)
		data_to_send = header.pack()
		for i in range(n):
			cmd_header = CQCCmdHeader()
			if qubit_is_list:
				q = qubits[i]
			else:
				q = qubits
			if step_is_list:
				step = steps[i]
			else:
				step = steps
			if xtra_qubit_is_list:
				xtra_qubit = xtra_qubits[i]
			else:
				xtra_qubit = xtra_qubits

			if q is None:
				qID = 0
			else:
				qID = q._qID

			cmd_header.setVals(qID, commands[i], int(notify), int(block), action)
			data_to_send += cmd_header.pack()

			# Maybe check if xtra header is needed based on the cmd type
			if hasXtraHeader(commands[i]):
				xtra_header = CQCXtraHeader()
				xtra_id = xtra_qubit._qID if xtra_qubit else 0
				step = step if step else 0
				xtra_header.setVals(xtra_id, step, remote_app_id, remote_node, remote_port, length)
				data_to_send += xtra_header.pack()

		self._s.send(data_to_send)
		res = []
		for i in range(n):
			if shouldReturn(commands[i]):
				message = self.readMessage()
				res.append(self.parse_CQC_msg(message))
				if print_info:
					self.print_CQC_msg(message)

		if notify:
			message = self.readMessage()
			if print_info:
				self.print_CQC_msg(message)
		return res

	def readMessage(self,maxsize=192): # WHAT IS GOOD SIZE?
>>>>>>> f3db4a1f
		"""
		Receive the whole message from cqc server.
		Returns (CQCHeader,None,None), (CQCHeader,CQCNotifyHeader,None) or (CQCHeader,CQCNotifyHeader,EntInfoHeader)
		depending on the type of message.
		Maxsize is the max size of message.
		"""

		# Initilize checks
		gotCQCHeader = False
		if self.buf:
			checkedBuf = False
		else:
			checkedBuf = True

		while True:

			# If buf does not contain enough data, read in more
			if checkedBuf:
				# Receive data
				data = self._s.recv(maxsize)

				# Read whatever we received into a buffer
				if self.buf:
					self.buf += data
				else:
					self.buf = data

			# If we don't have the CQC header yet, try and read it in full.
			if not gotCQCHeader:
				if len(self.buf) < CQC_HDR_LENGTH:
					# Not enough data for CQC header, return and wait for the rest
					checkedBuf = True
					continue

				# Got enough data for the CQC Header so read it in
				gotCQCHeader = True
				rawHeader = self.buf[0:CQC_HDR_LENGTH]
				currHeader = CQCHeader(rawHeader)

				# Remove the header from the buffer
				self.buf = self.buf[CQC_HDR_LENGTH:len(self.buf)]

				# Check for error
				self.check_error(currHeader)

			# Check whether we already received all the data
			if len(self.buf) < currHeader.length:
				# Still waiting for data
				checkedBuf = True
				continue
			else:
				break
		# We got all the data, read notify (and ent_info) if there is any
		if currHeader.length == 0:
			return currHeader, None, None
		elif currHeader.length == CQC_NOTIFY_LENGTH:
			try:
				rawNotifyHeader = self.buf[:CQC_NOTIFY_LENGTH]
				self.buf = self.buf[CQC_NOTIFY_LENGTH:len(self.buf)]
				notifyHeader = CQCNotifyHeader(rawNotifyHeader)
				return currHeader, notifyHeader, None
			except struct.error as err:
				print(err)
		elif currHeader.length == CQC_NOTIFY_LENGTH + ENT_INFO_LENGTH:
			try:
				rawNotifyHeader = self.buf[:CQC_NOTIFY_LENGTH]
				self.buf = self.buf[CQC_NOTIFY_LENGTH:len(self.buf)]
				notifyHeader = CQCNotifyHeader(rawNotifyHeader)

				rawEntInfoHeader = self.buf[:ENT_INFO_LENGTH]
				self.buf = self.buf[ENT_INFO_LENGTH:len(self.buf)]
				entInfoHeader = EntInfoHeader(rawEntInfoHeader)

				return currHeader, notifyHeader, entInfoHeader
			except struct.error as err:
				print(err)
		else:
			print("Warning: Received message of unknown length, return None")

	def print_CQC_msg(self, message):
		"""
		Prints messsage returned by the readMessage method of CQCConnection.
		"""
		hdr = message[0]
		notifyHdr = message[1]
		entInfoHdr = message[2]

		if hdr.tp == CQC_TP_HELLO:
			print("CQC tells App {}: 'HELLO'".format(self.name))
		elif hdr.tp == CQC_TP_EXPIRE:
			print("CQC tells App {}: 'Qubit with ID {} has expired'".format(self.name, notifyHdr.qubit_id))
		elif hdr.tp == CQC_TP_DONE:
			print("CQC tells App {}: 'Done with command'".format(self.name))
		elif hdr.tp == CQC_TP_RECV:
			print("CQC tells App {}: 'Received qubit with ID {}'".format(self.name, notifyHdr.qubit_id))
		elif hdr.tp == CQC_TP_EPR_OK:

			# Lookup host name
			remote_node = entInfoHdr.node_B
			remote_port = entInfoHdr.port_B
			for node in self._cqcNet.hostDict.values():
				if (node.ip == remote_node) and (node.port == remote_port):
					remote_name = node.name
					break

			print("CQC tells App {}: 'EPR created with node {}, using qubit with ID {}'".format(self.name, remote_name,
																								notifyHdr.qubit_id))
		elif hdr.tp == CQC_TP_MEASOUT:
			print("CQC tells App {}: 'Measurement outcome is {}'".format(self.name, notifyHdr.outcome))
		elif hdr.tp == CQC_TP_INF_TIME:
			print("CQC tells App {}: 'Timestamp is {}'".format(self.name, notifyHdr.datetime))

<<<<<<< HEAD
	def check_error(self, hdr):
=======
	def parse_CQC_msg(self, message):
		"""
		parses the cqc message and returns the relevant value of that measure
		(qubit, measurement outcome)
		:param message: the cqc message to be parsed
		:return: the result of the message (either a qubit, or a measurement outcome. Otherwise None
		"""
		hdr=message[0]
		notifyHdr=message[1]
		entInfoHdr=message[2]

		if hdr.tp in {CQC_TP_RECV, CQC_TP_NEW_OK}:
			q = qubit(self, createNew=False, q_id=notifyHdr.qubit_id)
			q._active = True
			return q
		if hdr.tp == CQC_TP_EPR_OK:
			q = qubit(self, createNew=False, q_id=notifyHdr.qubit_id, entInfo=entInfoHdr)
			q._active = True
			return q
		if hdr.tp in {CQC_TP_MEASOUT, CQC_TP_GET_TIME}:
			return notifyHdr.outcome
		if hdr.tp == CQC_TP_INF_TIME:
			return notifyHdr.datetime


	def check_error(self,hdr):
>>>>>>> f3db4a1f
		"""
		Checks if there is an error returned.
		"""
		self._errorHandler(hdr.tp)

	def _errorHandler(self, cqc_err):
		"""
		Raises an error if there is an error-message
		"""
		if cqc_err == CQC_ERR_GENERAL:
			raise CQCGeneralError("General error")
		if cqc_err == CQC_ERR_NOQUBIT:
			raise CQCNoQubitError("Qubit not available or no more qubits available")
		if cqc_err == CQC_ERR_UNSUPP:
			raise CQCUnsuppError("Sequence not supported")
		if cqc_err == CQC_ERR_TIMEOUT:
			raise CQCTimeoutError("Timout")

	def sendQubit(self, q, name, remote_appID=0, notify=True, block=True, print_info=True):
		"""
		Sends qubit to another node in the cqc network. If this node is not in the network an error is raised.

		- **Arguments**

			:q:		 The qubit to send.
			:Name:		 Name of the node as specified in the cqc network config file.
			:remote_appID:	 The app ID of the application running on the receiving node.
			:nofify:	 Do we wish to be notified when done.
			:block:		 Do we want the qubit to be blocked
		"""

		# Get receiving host
		hostDict = self._cqcNet.hostDict
		if name in hostDict:
			recvHost = hostDict[name]
		else:
			raise ValueError("Host name '{}' is not in the cqc network".format(name))

		# print info
		if print_info:
			print("App {} tells CQC: 'Send qubit with ID {} to {} and appID {}'".format(self.name, q._qID, name,
																						remote_appID))

		self.sendCmdXtra(q._qID, CQC_CMD_SEND, notify=int(notify), block=int(block), remote_appID=remote_appID,
						 remote_node=recvHost.ip, remote_port=recvHost.port)
		if notify:
			message = self.readMessage()
			if print_info:
				self.print_CQC_msg(message)

		# Deactivate qubit
		q._active = False

	def recvQubit(self, notify=True, block=True, print_info=True):
		"""
		Receives a qubit.

		- **Arguments**

			:q:		 The qubit to send.
			:Name:		 Name of the node as specified in the cqc network config file.
			:remote_appID:	 The app ID of the application running on the receiving node.
			:nofify:	 Do we wish to be notified when done.
			:block:		 Do we want the qubit to be blocked
			:print_info:	 If info should be printed
		"""

		# print info
		if print_info:
			print("App {} tells CQC: 'Receive qubit'".format(self.name))

		self.sendCommand(0, CQC_CMD_RECV, notify=int(notify), block=int(block))

		# Get RECV message
		message = self.readMessage()
		notifyHdr = message[1]
		q_id = notifyHdr.qubit_id

		if print_info:
			self.print_CQC_msg(message)

		if notify:
			message = self.readMessage()
			if print_info:
				self.print_CQC_msg(message)

		# initialize the qubit
		q = qubit(self, createNew=False, q_id=q_id)

		# Activate and return qubit
		q._active = True
		return q

	def createEPR(self, name, remote_appID=0, notify=True, block=True, print_info=True):
		"""
		Creates epr with other host in cqc network.

		- **Arguments**

			:name:		 Name of the node as specified in the cqc network config file.
			:remote_appID:	 The app ID of the application running on the receiving node.
			:nofify:	 Do we wish to be notified when done.
			:block:		 Do we want the qubit to be blocked
			:print_info:	 If info should be printed
		"""

		# Get receiving host
		hostDict = self._cqcNet.hostDict
		if name in hostDict:
			recvHost = hostDict[name]
		else:
			raise ValueError("Host name '{}' is not in the cqc network".format(name))

		# print info
		if print_info:
			print("App {} tells CQC: 'Create EPR-pair with {} and appID {}'".format(self.name, name, remote_appID))

		self.sendCmdXtra(0, CQC_CMD_EPR, notify=int(notify), block=int(block), remote_appID=remote_appID,
						 remote_node=recvHost.ip, remote_port=recvHost.port)
		# Get RECV message
		message = self.readMessage()
		notifyHdr = message[1]
		entInfoHdr = message[2]
		q_id = notifyHdr.qubit_id

		if print_info:
			self.print_CQC_msg(message)

		if notify:
			message = self.readMessage()
			if print_info:
				self.print_CQC_msg(message)

		# initialize the qubit
		q = qubit(self, createNew=False, q_id=q_id, entInfo=entInfoHdr)

		# Activate and return qubit
		q._active = True
		return q

	def recvEPR(self, notify=True, block=True, print_info=True):
		"""
		Receives a qubit from an EPR-pair generated with another node.

		- **Arguments**

			:nofify:	 Do we wish to be notified when done.
			:block:		 Do we want the qubit to be blocked
			:print_info:	 If info should be printed
		"""

		# print info
		if print_info:
			print("App {} tells CQC: 'Receive half of EPR'".format(self.name))

		self.sendCommand(0, CQC_CMD_EPR_RECV, notify=int(notify), block=int(block))

		# Get RECV message
		message = self.readMessage()
		notifyHdr = message[1]
		entInfoHdr = message[2]
		q_id = notifyHdr.qubit_id

		if print_info:
			self.print_CQC_msg(message)

		if notify:
			message = self.readMessage()
			if print_info:
				self.print_CQC_msg(message)

		# initialize the qubit
		q = qubit(self, createNew=False, q_id=q_id, entInfo=entInfoHdr)

		# Activate and return qubit
		q._active = True
		return q

	def tomography(self, preparation, iterations, progress=True):
		"""
		Does a tomography on the output from the preparation specified.
		The frequencies from X, Y and Z measurements are returned as a tuple (f_X,f_Y,f_Z).

		- **Arguments**

			:preparation:	 A function that takes a CQCConnection as input and prepares a qubit and returns this (and preferably sets print_info=False)
			:iterations:	 Number of measurements in each basis.
			:progress_bar:	 Displays a progress bar
		"""
		accum_outcomes = [0, 0, 0]
		if progress:
			bar = progress_bar(3 * iterations)

		# Measure in X
		for _ in range(iterations):
			# Progress bar
			if progress:
				bar.increase()

			# prepare and measure
			q = preparation(self)
			q.H(print_info=False)
			m = q.measure(print_info=False)
			accum_outcomes[0] += m

		# Measure in Y
		for _ in range(iterations):
			# Progress bar
			if progress:
				bar.increase()

			# prepare and measure
			q = preparation(self)
			q.K(print_info=False)
			m = q.measure(print_info=False)
			accum_outcomes[1] += m

		# Measure in Z
		for _ in range(iterations):
			# Progress bar
			if progress:
				bar.increase()

			# prepare and measure
			q = preparation(self)
			m = q.measure(print_info=False)
			accum_outcomes[2] += m

		if progress:
			bar.close()
			del bar

		freqs = map(lambda x: x / iterations, accum_outcomes)
		return list(freqs)

	def test_preparation(self, preparation, exp_values, conf=2, iterations=100, progress=True):
		"""
		Test the preparation of a qubit.
		Returns True if the expected values are inside the confidence interval produced from the data received from the tomography function

		- **Arguments**

			:preparation:	 A function that takes a CQCConnection as input and prepares a qubit and returns this (and preferably sets print_info=False)
			:exp_values:	 The expected values for measurements in the X, Y and Z basis.
			:conf:		 Determines the confidence region (+/- conf/sqrt(iterations) )
			:iterations:	 Number of measurements in each basis.
			:progress_bar:	 Displays a progress bar
		"""
		epsilon = conf / math.sqrt(iterations)

		freqs = self.tomography(preparation, iterations, progress=progress)
		for i in range(3):
			if abs(freqs[i] - exp_values[i]) > epsilon:
				return False
		return True


class progress_bar:
	def __init__(self, maxitr):
		self.maxitr = maxitr
		self.itr = 0
		print("")
		self.update()

	def increase(self):
		self.itr += 1
		self.update()

	def update(self):
		procent = int(100 * self.itr / self.maxitr)
		sys.stdout.write('\r')
		sys.stdout.write("[%-100s] %d%%" % ('=' * procent, procent))
		sys.stdout.flush()
		pass

	def close(self):
		print("")


class CQCGeneralError(Exception):
	pass


class CQCNoQubitError(CQCGeneralError):
	pass


class CQCUnsuppError(CQCGeneralError):
	pass


class CQCTimeoutError(CQCGeneralError):
	pass


class CQCInuseError(CQCGeneralError):
	pass


class QubitNotActiveError(CQCGeneralError):
	pass


class qubit:
	"""
	A qubit.
	"""

	def __init__(self, cqc, notify=True, block=True, print_info=True, createNew=True, q_id=None, entInfo=None):
		"""
		Initializes the qubit. The cqc connection must be given.
		If notify, the return message is received before the method finishes.
		createNew is set to False when we receive a qubit.

		- **Arguments**

			:cqc:		 The CQCconnection used
			:nofify:	 Do we wish to be notified when done.
			:block:		 Do we want the qubit to be blocked
			:print_info:	 If info should be printed
			:createNew:	 If NEW-message should be sent, used internally
			:q_id:		 Qubit id, used internally if createNew
			:entInfo:	 Entanglement information, if qubit is part of EPR-pair
		"""

		# Cqc connection
		self._cqc = cqc

		# Active qubit
		if createNew:
			self._active = True
		else:
			self._active = False

		if createNew:
			# print info
			if print_info:
				print("App {} tells CQC: 'Create qubit'".format(self._cqc.name))

			# Create new qubit at the cqc server
			self._cqc.sendCommand(0, CQC_CMD_NEW, notify=int(notify), block=int(block))

			# Get qubit id
			message = self._cqc.readMessage()
			try:
				notifyHdr = message[1]
				self._qID = notifyHdr.qubit_id
			except AttributeError:
				raise CQCGeneralError("Didn't receive the qubit id")

			if notify:
				message = self._cqc.readMessage()
				if print_info:
					self._cqc.print_CQC_msg(message)
		else:
			self._qID = q_id

		# Entanglement information
		self._entInfo = entInfo

		# Lookup remote entangled node
		self._remote_entNode = None
		if self._entInfo:
			ip = self._entInfo.node_B
			port = self._entInfo.port_B
			for node in self._cqc._cqcNet.hostDict.values():
				if (node.ip == ip) and (node.port == port):
					self._remote_entNode = node.name
					break

	def __str__(self):
		if self._active:
			return "Qubit at the node {}".format(self._cqc.name)
		else:
			return "Not active qubit"

	def get_entInfo(self):
		return self._entInfo

	def print_entInfo(self):
		if self._entInfo:
			print(self._entInfo.printable())
		else:
			print("No entanglement information")

	def set_entInfo(self, entInfo):
		self._entInfo = entInfo

		# Lookup remote entangled node
		self._remote_entNode = None
		if self._entInfo:
			ip = self._entInfo.node_B
			port = self._entInfo.port_B
			for node in self.cqcNet.hostDict.values():
				if (node.ip == ip) and (node.port == port):
					self._remote_entNode = node.name
					break

	def is_entangled(self):
		if self._entInfo:
			return True
		return False

	def get_remote_entNode(self):
		return self._remote_entNode

	def check_active(self):
		"""
		Checks if the qubit is active
		"""
		if not self._active:
			raise QubitNotActiveError("Qubit is not active, has either been sent, measured or not received")

	def I(self, notify=True, block=True, print_info=True):
		"""
		Performs an identity gate on the qubit.
		If notify, the return message is received before the method finishes.

		- **Arguments**

			:nofify:	 Do we wish to be notified when done.
			:block:		 Do we want the qubit to be blocked
			:print_info:	 If info should be printed
		"""
		# check if qubit is active
		self.check_active()

		# print info
		if print_info:
			print("App {} tells CQC: 'Do nothing with qubit with ID {}'".format(self._cqc.name, self._qID))

		self._cqc.sendCommand(self._qID, CQC_CMD_I, notify=int(notify), block=int(block))
		if notify:
			message = self._cqc.readMessage()
			if print_info:
				self._cqc.print_CQC_msg(message)

	def X(self, notify=True, block=True, print_info=True):
		"""
		Performs a X on the qubit.
		If notify, the return message is received before the method finishes.

		- **Arguments**

			:nofify:	 Do we wish to be notified when done.
			:block:		 Do we want the qubit to be blocked
			:print_info:	 If info should be printed
		"""
		# check if qubit is active
		self.check_active()

		# print info
		if print_info:
			print("App {} tells CQC: 'Perform X to qubit with ID {}'".format(self._cqc.name, self._qID))

		self._cqc.sendCommand(self._qID, CQC_CMD_X, notify=int(notify), block=int(block))
		if notify:
			message = self._cqc.readMessage()
			if print_info:
				self._cqc.print_CQC_msg(message)

	def Y(self, notify=True, block=True, print_info=True):
		"""
		Performs a Y on the qubit.
		If notify, the return message is received before the method finishes.

		- **Arguments**

			:nofify:	 Do we wish to be notified when done.
			:block:		 Do we want the qubit to be blocked
			:print_info:	 If info should be printed
		"""
		# check if qubit is active
		self.check_active()

		# print info
		if print_info:
			print("App {} tells CQC: 'Perform Y to qubit with ID {}'".format(self._cqc.name, self._qID))

		self._cqc.sendCommand(self._qID, CQC_CMD_Y, notify=int(notify), block=int(block))
		if notify:
			message = self._cqc.readMessage()
			if print_info:
				self._cqc.print_CQC_msg(message)

	def Z(self, notify=True, block=True, print_info=True):
		"""
		Performs a Z on the qubit.
		If notify, the return message is received before the method finishes.

		- **Arguments**

			:nofify:	 Do we wish to be notified when done.
			:block:		 Do we want the qubit to be blocked
			:print_info:	 If info should be printed
		"""
		# check if qubit is active
		self.check_active()

		# print info
		if print_info:
			print("App {} tells CQC: 'Perform Z to qubit with ID {}'".format(self._cqc.name, self._qID))

		self._cqc.sendCommand(self._qID, CQC_CMD_Z, notify=int(notify), block=int(block))
		if notify:
			message = self._cqc.readMessage()
			if print_info:
				self._cqc.print_CQC_msg(message)

	def T(self, notify=True, block=True, print_info=True):
		"""
		Performs a T gate on the qubit.
		If notify, the return message is received before the method finishes.

		- **Arguments**

			:nofify:	 Do we wish to be notified when done.
			:block:		 Do we want the qubit to be blocked
			:print_info:	 If info should be printed
		"""
		# check if qubit is active
		self.check_active()

		# print info
		if print_info:
			print("App {} tells CQC: 'Perform T to qubit with ID {}'".format(self._cqc.name, self._qID))

		self._cqc.sendCommand(self._qID, CQC_CMD_T, notify=int(notify), block=int(block))
		if notify:
			message = self._cqc.readMessage()
			if print_info:
				self._cqc.print_CQC_msg(message)

	def H(self, notify=True, block=True, print_info=True):
		"""
		Performs a Hadamard on the qubit.
		If notify, the return message is received before the method finishes.

		- **Arguments**

			:nofify:	 Do we wish to be notified when done.
			:block:		 Do we want the qubit to be blocked
			:print_info:	 If info should be printed
		"""
		# check if qubit is active
		self.check_active()

		# print info
		if print_info:
			print("App {} tells CQC: 'Perform H to qubit with ID {}'".format(self._cqc.name, self._qID))

		self._cqc.sendCommand(self._qID, CQC_CMD_H, notify=int(notify), block=int(block))
		if notify:
			message = self._cqc.readMessage()
			if print_info:
				self._cqc.print_CQC_msg(message)

	def K(self, notify=True, block=True, print_info=True):
		"""
		Performs a K gate on the qubit.
		If notify, the return message is received before the method finishes.

		- **Arguments**

			:nofify:	 Do we wish to be notified when done.
			:block:		 Do we want the qubit to be blocked
			:print_info:	 If info should be printed
		"""
		# check if qubit is active
		self.check_active()

		# print info
		if print_info:
			print("App {} tells CQC: 'Perform K to qubit with ID {}'".format(self._cqc.name, self._qID))

		self._cqc.sendCommand(self._qID, CQC_CMD_K, notify=int(notify), block=int(block))
		if notify:
			message = self._cqc.readMessage()
			if print_info:
				self._cqc.print_CQC_msg(message)

	def rot_X(self, step, notify=True, block=True, print_info=True):
		"""
		Applies rotation around the x-axis with the angle of step*2*pi/256 radians.
		If notify, the return message is received before the method finishes.

		- **Arguments**

			:step:		 Determines the rotation angle in steps of 2*pi/256
			:nofify:	 Do we wish to be notified when done.
			:block:		 Do we want the qubit to be blocked
			:print_info:	 If info should be printed
		"""
		# check if qubit is active
		self.check_active()

		# print info
		if print_info:
			print(
				"App {} tells CQC: 'Perform X-rot (angle {}*2pi/256) to qubit with ID {}'".format(self._cqc.name, step,
																								  self._qID))

		self._cqc.sendCmdXtra(self._qID, CQC_CMD_ROT_X, step=step, notify=int(notify), block=int(block))
		if notify:
			message = self._cqc.readMessage()
			if print_info:
				self._cqc.print_CQC_msg(message)

	def rot_Y(self, step, notify=True, block=True, print_info=True):
		"""
		Applies rotation around the y-axis with the angle of step*2*pi/256 radians.
		If notify, the return message is received before the method finishes.

		- **Arguments**

			:step:		 Determines the rotation angle in steps of 2*pi/256
			:nofify:	 Do we wish to be notified when done.
			:block:		 Do we want the qubit to be blocked
			:print_info:	 If info should be printed
		"""
		# check if qubit is active
		self.check_active()

		# print info
		if print_info:
			print(
				"App {} tells CQC: 'Perform Y-rot (angle {}*2pi/256) to qubit with ID {}'".format(self._cqc.name, step,
																								  self._qID))

		self._cqc.sendCmdXtra(self._qID, CQC_CMD_ROT_Y, step=step, notify=int(notify), block=int(block))
		if notify:
			message = self._cqc.readMessage()
			if print_info:
				self._cqc.print_CQC_msg(message)

	def rot_Z(self, step, notify=True, block=True, print_info=True):
		"""
		Applies rotation around the z-axis with the angle of step*2*pi/256 radians.
		If notify, the return message is received before the method finishes.

		- **Arguments**

			:step:		 Determines the rotation angle in steps of 2*pi/256
			:nofify:	 Do we wish to be notified when done.
			:block:		 Do we want the qubit to be blocked
			:print_info:	 If info should be printed
		"""
		# check if qubit is active
		self.check_active()

		# print info
		if print_info:
			print(
				"App {} tells CQC: 'Perform Z-rot (angle {}*2pi/256) to qubit with ID {}'".format(self._cqc.name, step,
																								  self._qID))

		self._cqc.sendCmdXtra(self._qID, CQC_CMD_ROT_Z, step=step, notify=int(notify), block=int(block))
		if notify:
			message = self._cqc.readMessage()
			if print_info:
				self._cqc.print_CQC_msg(message)

	def cnot(self, target, notify=True, block=True, print_info=True):
		"""
		Applies a cnot onto target.
		Target should be a qubit-object with the same cqc connection.
		If notify, the return message is received before the method finishes.

		- **Arguments**

			:target:	 The target qubit
			:nofify:	 Do we wish to be notified when done.
			:block:		 Do we want the qubit to be blocked
			:print_info:	 If info should be printed
		"""
		# check if qubit is active
		self.check_active()

		# print info
		if print_info:
			print("App {} tells CQC: 'Perform CNOT to qubits with IDs {}(control) {}(target)'".format(self._cqc.name,
																									  self._qID,
																									  target._qID))

		self._cqc.sendCmdXtra(self._qID, CQC_CMD_CNOT, notify=int(notify), block=int(block), xtra_qID=target._qID)
		if notify:
			message = self._cqc.readMessage()
			if print_info:
				self._cqc.print_CQC_msg(message)

	def cphase(self, target, notify=True, block=True, print_info=True):
		"""
		Applies a cphase onto target.
		Target should be a qubit-object with the same cqc connection.
		If notify, the return message is received before the method finishes.

		- **Arguments**

			:target:	 The target qubit
			:nofify:	 Do we wish to be notified when done.
			:block:		 Do we want the qubit to be blocked
			:print_info:	 If info should be printed
		"""
		# check if qubit is active
		self.check_active()

		# print info
		if print_info:
			print("App {} tells CQC: 'Perform CPHASE to qubits with IDs {}(control) {}(target)'".format(self._cqc.name,
																										self._qID,
																										target))

		self._cqc.sendCmdXtra(self._qID, CQC_CMD_CPHASE, notify=int(notify), block=int(block), xtra_qID=target._qID)
		if notify:
			message = self._cqc.readMessage()
			if print_info:
				self._cqc.print_CQC_msg(message)

	def measure(self, inplace=False, block=True, print_info=True):
		"""
		Measures the qubit in the standard basis and returns the measurement outcome.
		If now MEASOUT message is received, None is returned.
		If inplace=False, the measurement is destructive and the qubit is removed from memory.
		If inplace=True, the qubit is left in the post-measurement state.

		- **Arguments**

			:inplace:	 If false, measure destructively.
			:block:		 Do we want the qubit to be blocked
			:print_info:	 If info should be printed
		"""
		# check if qubit is active
		self.check_active()

		# print info
		if print_info:
			print("App {} tells CQC: 'Measure qubit with ID {}'".format(self._cqc.name, self._qID))

		if inplace:
			self._cqc.sendCommand(self._qID, CQC_CMD_MEASURE_INPLACE, notify=0, block=int(block))
		else:
			self._cqc.sendCommand(self._qID, CQC_CMD_MEASURE, notify=0, block=int(block))

		# Return measurement outcome
		message = self._cqc.readMessage()
		if not inplace:
			self._active = False
		try:
			notifyHdr = message[1]
			return notifyHdr.outcome
		except AttributeError:
			return None

	def reset(self, notify=True, block=True, print_info=True):
		"""
		Resets the qubit.
		If notify, the return message is received before the method finishes.

		- **Arguments**

			:nofify:	 Do we wish to be notified when done.
			:block:		 Do we want the qubit to be blocked
			:print_info:	 If info should be printed
		"""
		# check if qubit is active
		self.check_active()

		# print info
		if print_info:
			print("App {} tells CQC: 'Reset qubit with ID {}'".format(self._cqc.name, self._qID))

		self._cqc.sendCommand(self._qID, CQC_CMD_RESET, notify=int(notify), block=int(block))
		if notify:
			message = self._cqc.readMessage()
			if print_info:
				self._cqc.print_CQC_msg(message)

	def getTime(self, block=True, print_info=True):
		"""
		Returns the time information of the qubit.
		If now INF_TIME message is received, None is returned.

		- **Arguments**

			:block:		 Do we want the qubit to be blocked
			:print_info:	 If info should be printed
		"""
		# check if qubit is active
		self.check_active()

		# print info
		if print_info:
			print("App {} tells CQC: 'Return time-info of qubit with ID {}'".format(self._cqc.name, self._qID))

		self._cqc.sendGetTime(self._qID, notify=0, block=int(block))

		# Return time-stamp
		message = self._cqc.readMessage()
		try:
			notifyHdr = message[1]
			return notifyHdr.datetime
		except AttributeError:
			return None<|MERGE_RESOLUTION|>--- conflicted
+++ resolved
@@ -38,13 +38,10 @@
 	return command in {CQC_CMD_NEW, CQC_CMD_MEASURE, CQC_CMD_MEASURE_INPLACE, CQC_CMD_RECV, CQC_CMD_EPR_RECV, CQC_CMD_EPR}
 
 
-<<<<<<< HEAD
-=======
 def hasXtraHeader(command):
 	return command in {CQC_CMD_CNOT, CQC_CMD_SEND, CQC_CMD_EPR, CQC_CMD_ROT_X, CQC_CMD_ROT_Y, CQC_CMD_ROT_Z, CQC_CMD_CPHASE}
 
 
->>>>>>> f3db4a1f
 class CQCConnection:
 	_appIDs = []
 
@@ -347,7 +344,7 @@
 
 		# Send Command
 		cmd_hdr = CQCCmdHeader()
-		cmd_hdr.setVals(qID, command, notify, block, action)
+		cmd_hdr.setVals(qID, command , 0, block, 1)
 		cmd_msg = cmd_hdr.pack()
 		self._s.send(cmd_msg)
 
@@ -357,7 +354,6 @@
 		xtra_msg = xtra_hdr.pack()
 		self._s.send(xtra_msg)
 
-<<<<<<< HEAD
 		# Get RECV messages
 		# Some commands expect to get a list of messages back, check those
 		res = []
@@ -376,27 +372,24 @@
 			message = self.readMessage()
 			if message[0].tp != CQC_TP_DONE:
 				raise CQCUnsuppError(
-					"Unexpected message send back from the server. Message type: {}".format(message[0].tp))
+					"Unexpected message send back from the server. Message: {}".format(message[0].printable()))
 		return res
 
-	def readMessage(self, maxsize=192):  # WHAT IS GOOD SIZE?
-=======
-	def sendSequence(self, qubits, commands, xtra_qubits=None, steps=None, notify=True, block=True, action=0, print_info=True,
-					 remote_app_id=0, remote_node=0, remote_port=0, length=0):
+	def sendSequence(self, qubits, commands, xtra_qubits=None, steps=None, notify=True, block=True, action=0,
+					 print_info=True, remote_name=None, remote_app_id=0, length=0):
 		"""
 		Sends a sequence of commands to be performed at once to the server
 		:param qubits: either a single qubit or a list of qubits to perform the commands on
 		:param commands: a list of commands to perform on the the qubit(s)
 		:param xtra_qubits: either a single qubit or a list of qubits (None allowed) to perform double gate operations on
-		:param steps: integer or a list of integers indicating the angle of rotation for rot commands
+		:param steps: integer o
+		r a list of integers indicating the angle of rotation for rot commands
 				or number of iterations for factory commands
 		:param notify: if a notification should be send back if done.
 		:param block: indicate to block everything until operation is done
 		:param action: Indicate if there are actions to execute when done
 		:param print_info: boolean to indicate if information should be printed to the console
 		:param remote_app_id:
-		:param remote_node:
-		:param remote_port:
 		:param length:
 		:return: a list of everything the commands have returned
 		"""
@@ -410,6 +403,19 @@
 		header = CQCHeader()
 		header.setVals(CQC_VERSION, CQC_TP_COMMAND, self._appID, n * CQC_CMD_HDR_LENGTH + m * CQC_CMD_XTRA_LENGTH)
 		data_to_send = header.pack()
+
+		hostDict = self._cqcNet.hostDict
+		if remote_name is not None:
+			if remote_name in hostDict:
+				recvHost = hostDict[remote_name]
+				remote_node = recvHost.ip
+				remote_port = recvHost.port
+			else:
+				raise ValueError("Host name '{}' is not in the cqc network".format(self.name))
+		else:
+			remote_node = 0
+			remote_port = 0
+
 		for i in range(n):
 			cmd_header = CQCCmdHeader()
 			if qubit_is_list:
@@ -456,8 +462,7 @@
 				self.print_CQC_msg(message)
 		return res
 
-	def readMessage(self,maxsize=192): # WHAT IS GOOD SIZE?
->>>>>>> f3db4a1f
+	def readMessage(self, maxsize=192):  # WHAT IS GOOD SIZE?
 		"""
 		Receive the whole message from cqc server.
 		Returns (CQCHeader,None,None), (CQCHeader,CQCNotifyHeader,None) or (CQCHeader,CQCNotifyHeader,EntInfoHeader)
@@ -570,9 +575,6 @@
 		elif hdr.tp == CQC_TP_INF_TIME:
 			print("CQC tells App {}: 'Timestamp is {}'".format(self.name, notifyHdr.datetime))
 
-<<<<<<< HEAD
-	def check_error(self, hdr):
-=======
 	def parse_CQC_msg(self, message):
 		"""
 		parses the cqc message and returns the relevant value of that measure
@@ -580,9 +582,9 @@
 		:param message: the cqc message to be parsed
 		:return: the result of the message (either a qubit, or a measurement outcome. Otherwise None
 		"""
-		hdr=message[0]
-		notifyHdr=message[1]
-		entInfoHdr=message[2]
+		hdr = message[0]
+		notifyHdr = message[1]
+		entInfoHdr = message[2]
 
 		if hdr.tp in {CQC_TP_RECV, CQC_TP_NEW_OK}:
 			q = qubit(self, createNew=False, q_id=notifyHdr.qubit_id)
@@ -597,9 +599,7 @@
 		if hdr.tp == CQC_TP_INF_TIME:
 			return notifyHdr.datetime
 
-
-	def check_error(self,hdr):
->>>>>>> f3db4a1f
+	def check_error(self, hdr):
 		"""
 		Checks if there is an error returned.
 		"""
@@ -1026,7 +1026,6 @@
 		"""
 		# check if qubit is active
 		self.check_active()
-
 		# print info
 		if print_info:
 			print("App {} tells CQC: 'Do nothing with qubit with ID {}'".format(self._cqc.name, self._qID))
