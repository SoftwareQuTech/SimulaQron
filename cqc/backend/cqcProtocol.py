# Copyright (c) 2017, Stephanie Wehner and Axel Dahlberg
# All rights reserved.
#
# Redistribution and use in source and binary forms, with or without
# modification, are permitted provided that the following conditions are met:
# 1. Redistributions of source code must retain the above copyright
#    notice, this list of conditions and the following disclaimer.
# 2. Redistributions in binary form must reproduce the above copyright
#    notice, this list of conditions and the following disclaimer in the
#    documentation and/or other materials provided with the distribution.
# 3. All advertising materials mentioning features or use of this software
#    must display the following acknowledgement:
#    This product includes software developed by Stephanie Wehner, QuTech.
# 4. Neither the name of the QuTech organization nor the
#    names of its contributors may be used to endorse or promote products
#    derived from this software without specific prior written permission.
#
# THIS SOFTWARE IS PROVIDED BY THE COPYRIGHT HOLDER ''AS IS'' AND ANY
# EXPRESS OR IMPLIED WARRANTIES, INCLUDING, BUT NOT LIMITED TO, THE IMPLIED
# WARRANTIES OF MERCHANTABILITY AND FITNESS FOR A PARTICULAR PURPOSE ARE
# DISCLAIMED. IN NO EVENT SHALL THE COPYRIGHT HOLDER BE LIABLE FOR ANY
# DIRECT, INDIRECT, INCIDENTAL, SPECIAL, EXEMPLARY, OR CONSEQUENTIAL DAMAGES
# (INCLUDING, BUT NOT LIMITED TO, PROCUREMENT OF SUBSTITUTE GOODS OR SERVICES;
# LOSS OF USE, DATA, OR PROFITS; OR BUSINESS INTERRUPTION) HOWEVER CAUSED AND
# ON ANY THEORY OF LIABILITY, WHETHER IN CONTRACT, STRICT LIABILITY, OR TORT
# (INCLUDING NEGLIGENCE OR OTHERWISE) ARISING IN ANY WAY OUT OF THE USE OF THIS
# SOFTWARE, EVEN IF ADVISED OF THE POSSIBILITY OF SUCH DAMAGE.


from SimulaQron.cqc.backend.cqcMessageHandler import *
from settings import Settings


#####################################################################################################
#
# CQC Factory
#
# Twisted factory for the CQC protocol
#


class CQCFactory(Factory):

	def __init__(self, host, name, cqc_net):
		"""
		Initialize CQC Factory.

		lhost	details of the local host (class host)
		"""

		self.host = host
		self.name = name
		self.cqcNet = cqc_net
		self.virtRoot = None
		self.qReg = None

		# Dictionary that keeps qubit dictorionaries for each application
		self.qubitList = {}

		# Lock governing access to the qubitList
		self._lock = DeferredLock()

	def buildProtocol(self, addr):
		"""
		Return an instance of CQCProtocol when a connection is made.
		"""
		return CQCProtocol(self)

	def set_virtual_node(self, virtRoot):
		"""
		Set the virtual root allowing connections to the SimulaQron backend.
		"""
		self.virtRoot = virtRoot

	# def set_virtual_reg(self, qReg):
	# 	"""
	# 	Set the default register to use on the SimulaQron backend.
	# 	"""
	# 	self.qReg = qReg

	def lookup(self, ip, port):
		"""
		Lookup name of remote host used within SimulaQron given ip and portnumber.
		"""
		for entry in self.cqcNet.hostDict:
			node = self.cqcNet.hostDict[entry]
			if (node.ip == ip) and (node.port == port):
				return node.name

		logging.debug("CQC %s: No such node", self.name)
		return None


#####################################################################################################
#
# CQC Protocol
#
# Execute the CQC Protocol giving access to the SimulaQron backend via the universal interface.
#

class CQCProtocol(Protocol):
	# Dictionary storing the next unique qubit id for each used app_id
	_next_q_id = {}

	# Dictionary storing the next unique entanglement id for each used (host_app_id,remote_node,remote_app_id)
	_next_ent_id = {}

	def __init__(self, factory):

		# CQC Factory, including our connection to the SimulaQron backend
		self.factory = factory

		# Default application ID, typically one connection per application but we will
		# deliberately NOT check for that since this is the task of higher layers or an OS
		self.app_id = 0

		# Define the backend to use. Is a setting in settings.ini
		backend = Settings.CONF_BACKEND_HANDLER
		self.messageHandler = backend(factory)

		# Flag to determine whether we already received _all_ of the CQC header
		self.gotCQCHeader = False

		# Header for which we are currently processing a packet
		self.currHeader = None

		# Buffer received data (which may arrive in chunks)
		self.buf = None

		# Convenience
		self.name = self.factory.name

		logging.debug("CQC %s: Initialized Protocol", self.name)

	def connectionMade(self):
		pass

	def connectionLost(self, reason):
		pass

	def dataReceived(self, data):
		"""
		Receive data. We will always wait to receive enough data for the header,
		and then the entire packet first before commencing processing.
		"""
		# Read whatever we received into a buffer
		if self.buf:
			self.buf = self.buf + data
		else:
			self.buf = data

		# If we don't have the CQC header yet, try and read it in full.
		if not self.gotCQCHeader:
			if len(self.buf) < CQC_HDR_LENGTH:
				# Not enough data for CQC header, return and wait for the rest
				return

			# Got enough data for the CQC Header so read it in
			self.gotCQCHeader = True
			rawHeader = self.buf[0:CQC_HDR_LENGTH]
			self.currHeader = CQCHeader(rawHeader)

			# Remove the header from the buffer
			self.buf = self.buf[CQC_HDR_LENGTH:len(self.buf)]

			logging.debug("CQC %s: Read CQC Header: %s", self.name, self.currHeader.printable())

		# Check whether we already received all the data
		if len(self.buf) < self.currHeader.length:
			# Still waiting for data
			logging.debug("CQC %s: Incomplete data. Waiting. Current length %s, required length %s", self.name,
						  len(self.buf), self.currHeader.length)
			return

		# We got the header and all the data for this packet. Start processing.
		# Update our app ID
		self.app_id = self.currHeader.app_id
		# Invoke the relevant message handler, processing the possibly remaining data
		try:
			self._parseData(self.currHeader, self.buf[0:self.currHeader.length])
		except Exception as e:
			print(e)
			import traceback
			traceback.print_exc()

		# if self.currHeader.tp in self.messageHandlers:
		# 	self.messageHandlers[self.currHeader.tp](self.currHeader, )
		# else:
		# 	self._send_back_cqc(self.currHeader, CQC_ERR_UNSUPP)

		# Reset and await the next packet
		self.gotCQCHeader = False

		# Check if we received data already for the next packet, if so save it
		if self.currHeader.length < len(self.buf):
			self.buf = self.buf[self.currHeader.length:len(self.buf)]
			self.dataReceived(b'')
		else:
			self.buf = None

	@inlineCallbacks
	def _parseData(self, header, data):
		messages = yield self.messageHandler.handle_cqc_message(header, data)
		if messages:
			# self.factory._lock.acquire()
			for msg in messages:
				self.transport.write(msg)
		# self.factory._lock.release()

	def _send_back_cqc(self, header, msgType, length=0):
		"""
		Return a simple CQC header with the specified type.

		header	 CQC header of the packet we respond to
		msgType  Message type to return
		length	 Length of additional message
		"""
		hdr = CQCHeader()
		hdr.setVals(CQC_VERSION, msgType, header.app_id, length)

		msg = hdr.pack()
		self.transport.write(msg)

	def new_qubit_id(self, app_id):

<<<<<<< HEAD
	@inlineCallbacks
	def cmd_epr(self, cqc_header, cmd, xtra):
		"""
		Create EPR pair with another node.
		Depending on the ips and ports this will either create an EPR-pair and send one part, or just receive.
		"""

		#Get ip and port of this host
		host_node=self.factory.host.ip
		host_port=self.factory.host.port
		host_app_id = cqc_header.app_id

		#Get ip and port of remote host
		remote_node=xtra.remote_node
		remote_port=xtra.remote_port
		remote_app_id=xtra.remote_app_id

		# Create the first qubit
		(succ,q_id1) = yield self.cmd_new(cqc_header,cmd,xtra,return_q_id=True)
		if not succ:
			return False

		# Create the second qubit
		(succ,q_id2) = yield self.cmd_new(cqc_header,cmd,xtra,return_q_id=True)
		if not succ:
			return False

		# Create headers for qubits
		cmd1=CQCCmdHeader()
		cmd1.setVals(q_id1,0,0,0,0)

		cmd2=CQCCmdHeader()
		cmd2.setVals(q_id2,0,0,0,0)

		xtra_cnot=CQCXtraHeader()
		xtra_cnot.setVals(q_id2,0,0,0,0,0)

		# Produce EPR-pair
		succ = yield self.cmd_h(cqc_header,cmd1,None)
		if not succ:
			return False
		succ = yield self.cmd_cnot(cqc_header,cmd1,xtra_cnot)
		if not succ:
			return False

		# Get entanglement id XXX lock here?
		ent_id=self.new_ent_id(host_app_id,remote_node,remote_app_id)

		# Prepare ent_info header with entanglement information
		entInfo=EntInfoHeader()
		entInfo.setVals(host_node,host_port,host_app_id,remote_node,remote_port,remote_app_id,ent_id,int(time.time()),int(time.time()),0,1)

		# Send second qubit
		succ = yield self.send_epr_half(cqc_header,cmd2,xtra,entInfo)
		if not succ:
			return False

		# Send message we created EPR pair
		self._send_back_cqc(cqc_header, CQC_TP_EPR_OK,length=CQC_NOTIFY_LENGTH+ENT_INFO_LENGTH)

		# Send notify header with qubit ID
		hdr = CQCNotifyHeader();
		hdr.setVals(q_id1, 0, 0,0,0, 0);
		msg = hdr.pack()
		self.transport.write(msg)
		logging.debug("CQC %s: Notify %s",self.name, hdr.printable())

		# Send entanglement info
		msg=entInfo.pack()
		self.transport.write(msg)
		logging.debug("CQC %s: Entanglement information %s",self.name, entInfo.printable())

		logging.debug("CQC %s: EPR Pair ID %d qubit id %d",self.name,cqc_header.app_id,cmd.qubit_id)
		return True

	@inlineCallbacks
	def send_epr_half(self, cqc_header, cmd, xtra, entInfo):
		"""
		Send qubit to another node.
		"""

		# Lookup the virtual qubit from identifier
		virt_num = yield self.get_virt_qubit_indep(cqc_header, cmd.qubit_id)
		if virt_num < 0:
			logging.debug("CQC %s: No such qubit",self.name)
			return False

		# Lookup the name of the remote node used within SimulaQron
		targetName = self.factory.lookup(xtra.remote_node, xtra.remote_port)
		if targetName == None:
			logging.debug("CQC %s: Remote node not found %s",self.name,xtra.printable())
			return False

		# Prepare update raw entanglement information header
		updatedEntInfo=EntInfoHeader(entInfo.pack())
		updatedEntInfo.switch_nodes()
		rawUpdatedEntInfo=updatedEntInfo.pack()

		# Send instruction to transfer the qubit
		yield self.factory.virtRoot.callRemote("cqc_send_epr_half", virt_num, targetName, cqc_header.app_id, xtra.remote_app_id, rawUpdatedEntInfo)
		logging.debug("CQC %s: Sent App ID %d half a EPR pair as qubit id %d to %s",self.name,cqc_header.app_id,cmd.qubit_id, targetName)

		# Remove from active mapped qubits
		del self.factory.qubitList[(cqc_header.app_id, cmd.qubit_id)]

		return True

	@inlineCallbacks
	def cmd_epr_recv(self, cqc_header, cmd, xtra):
		"""
		Receive half of epr from another node. Block until qubit is received.
		"""
		logging.debug("CQC %s: Asking to receive EPR for App ID %d",self.name,cqc_header.app_id)

		try:

			# First get the app_id and q_id
			app_id = cqc_header.app_id
			q_id = self.new_qubit_id(app_id)

			# This will block until a qubit is received.
			noQubit = True
			for _ in range(CQC_CONF_RECV_EPR_TIMEOUT):
				data = yield self.factory.virtRoot.callRemote("cqc_get_epr_recv", cqc_header.app_id)
				if data:
					noQubit = False
					(virt_qubit,rawEntInfo)=data
					entInfo=EntInfoHeader(rawEntInfo)
					break
				else:
					time.sleep(0.1)
			if noQubit:
				logging.debug("CQC %s: TIMEOUT, no qubit received.", self.name)
				self._send_back_cqc(cqc_header, CQC_ERR_TIMEOUT)
				return False

			logging.debug("CQC %s: Qubit received for app_id %d",self.name, cqc_header.app_id)

			# Once we have the qubit, add it to the local list and send a reply we received it. Note that we will
			# recheck whether it exists: it could have been added by another connection in the mean time
			try:
				self.factory._lock.acquire()

				if (app_id,q_id) in self.factory.qubitList:
					logging.debug("CQC %s: Qubit already in use (%d,%d)", self.name, app_id, q_id)
					self._send_back_cqc(cqc_header, CQC_ERR_INUSE)
					return False

				q = CQCQubit(q_id, int(time.time()), virt_qubit)
				self.factory.qubitList[(app_id,q_id)] = q
			finally:
				self.factory._lock.release()

			# Send message we received a qubit back
			self._send_back_cqc(cqc_header, CQC_TP_EPR_OK,length=CQC_NOTIFY_LENGTH+ENT_INFO_LENGTH)

			# Send notify header with qubit ID
			hdr = CQCNotifyHeader();
			hdr.setVals(q_id, 0, 0,0,0, 0);
			msg = hdr.pack()
			self.transport.write(msg)
			logging.debug("CQC %s: Notify %s",self.name, hdr.printable())

			# Send entanglement info
			msg=entInfo.pack()
			self.transport.write(msg)
			logging.debug("CQC %s: Entanglement information %s",self.name, entInfo.printable())

			logging.debug("CQC %s: EPR Pair ID %d qubit id %d",self.name,cqc_header.app_id,cmd.qubit_id)

			return True
		except Exception as e:
			print(e)
			raise e

	@inlineCallbacks
	def cmd_new(self, cqc_header, cmd, xtra, return_q_id=False):
		"""
		Request a new qubit. Since we don't need it, this python CQC just provides very crude timing information.
		(return_q_id is used internally)
		"""

		try:

			app_id = cqc_header.app_id

			self.factory._lock.acquire()

			try:

				# virt = yield self.factory.virtRoot.callRemote("new_qubit_inreg",self.factory.qReg)
				virt = yield self.factory.virtRoot.callRemote("new_qubit")

			except Exception as e:
				print("cmd_new error: {}".format(e))
				raise e
			if not virt: # if no more qubits
				raise quantumError("No more qubits available")

			q_id=self.new_qubit_id(app_id)
			q = CQCQubit(q_id, int(time.time()), virt)
			self.factory.qubitList[(app_id,q_id)] = q
			logging.debug("CQC %s: Requested new qubit (%d,%d)",self.name,app_id, q_id)

			if not return_q_id:
				# Send message we created a qubit back
				# logging.debug("GOO")
				self._send_back_cqc(cqc_header, CQC_TP_NEW_OK,length=CQC_NOTIFY_LENGTH)

				# Send notify header with qubit ID
				hdr = CQCNotifyHeader();
				hdr.setVals(q_id, 0, 0, 0, 0, 0);
				msg = hdr.pack()
				self.transport.write(msg)
				logging.debug("CQC %s: Notify %s",self.name, hdr.printable())

		except quantumError: # if no more qubits
			logging.error("CQC %s: Maximum number of qubits reached.", self.name)
			self._send_back_cqc(cqc_header, CQC_ERR_NOQUBIT)
			self.factory._lock.release()
			if return_q_id:
				return (False,None)
			else:
				return False

		self.factory._lock.release()
		if return_q_id:
			return (True,q_id)
		else:
			return True

	def new_qubit_id(self,app_id):
=======
>>>>>>> c94be294
		"""
		Returns a new unique qubit id for the specified app_id. Used by cmd_new and cmd_recv
		"""
		if app_id in CQCProtocol._next_q_id:
			q_id = CQCProtocol._next_q_id[app_id]
			CQCProtocol._next_q_id[app_id] += 1
			return q_id
		else:
			"""
			Returns a new unique qubit id for the specified app_id. Used by cmd_new and cmd_recv
			"""
			if app_id in CQCProtocol._next_q_id:
				q_id = CQCProtocol._next_q_id[app_id]
				CQCProtocol._next_q_id[app_id] += 1
				return q_id
			else:
				CQCProtocol._next_q_id[app_id] = 1
				return 0

	def new_ent_id(self, host_app_id, remote_node, remote_app_id):
		"""
		Returns a new unique entanglement id for the specified host_app_id, remote_node and remote_app_id. Used by cmd_epr.
		"""
		pair_id = (host_app_id, remote_node, remote_app_id)
		if pair_id in CQCProtocol._next_ent_id:
			ent_id = CQCProtocol._next_ent_id[pair_id]
			CQCProtocol._next_ent_id[pair_id] += 1
			return ent_id
		else:
			CQCProtocol._next_ent_id[pair_id] = 1
			return 0<|MERGE_RESOLUTION|>--- conflicted
+++ resolved
@@ -223,241 +223,6 @@
 
 	def new_qubit_id(self, app_id):
 
-<<<<<<< HEAD
-	@inlineCallbacks
-	def cmd_epr(self, cqc_header, cmd, xtra):
-		"""
-		Create EPR pair with another node.
-		Depending on the ips and ports this will either create an EPR-pair and send one part, or just receive.
-		"""
-
-		#Get ip and port of this host
-		host_node=self.factory.host.ip
-		host_port=self.factory.host.port
-		host_app_id = cqc_header.app_id
-
-		#Get ip and port of remote host
-		remote_node=xtra.remote_node
-		remote_port=xtra.remote_port
-		remote_app_id=xtra.remote_app_id
-
-		# Create the first qubit
-		(succ,q_id1) = yield self.cmd_new(cqc_header,cmd,xtra,return_q_id=True)
-		if not succ:
-			return False
-
-		# Create the second qubit
-		(succ,q_id2) = yield self.cmd_new(cqc_header,cmd,xtra,return_q_id=True)
-		if not succ:
-			return False
-
-		# Create headers for qubits
-		cmd1=CQCCmdHeader()
-		cmd1.setVals(q_id1,0,0,0,0)
-
-		cmd2=CQCCmdHeader()
-		cmd2.setVals(q_id2,0,0,0,0)
-
-		xtra_cnot=CQCXtraHeader()
-		xtra_cnot.setVals(q_id2,0,0,0,0,0)
-
-		# Produce EPR-pair
-		succ = yield self.cmd_h(cqc_header,cmd1,None)
-		if not succ:
-			return False
-		succ = yield self.cmd_cnot(cqc_header,cmd1,xtra_cnot)
-		if not succ:
-			return False
-
-		# Get entanglement id XXX lock here?
-		ent_id=self.new_ent_id(host_app_id,remote_node,remote_app_id)
-
-		# Prepare ent_info header with entanglement information
-		entInfo=EntInfoHeader()
-		entInfo.setVals(host_node,host_port,host_app_id,remote_node,remote_port,remote_app_id,ent_id,int(time.time()),int(time.time()),0,1)
-
-		# Send second qubit
-		succ = yield self.send_epr_half(cqc_header,cmd2,xtra,entInfo)
-		if not succ:
-			return False
-
-		# Send message we created EPR pair
-		self._send_back_cqc(cqc_header, CQC_TP_EPR_OK,length=CQC_NOTIFY_LENGTH+ENT_INFO_LENGTH)
-
-		# Send notify header with qubit ID
-		hdr = CQCNotifyHeader();
-		hdr.setVals(q_id1, 0, 0,0,0, 0);
-		msg = hdr.pack()
-		self.transport.write(msg)
-		logging.debug("CQC %s: Notify %s",self.name, hdr.printable())
-
-		# Send entanglement info
-		msg=entInfo.pack()
-		self.transport.write(msg)
-		logging.debug("CQC %s: Entanglement information %s",self.name, entInfo.printable())
-
-		logging.debug("CQC %s: EPR Pair ID %d qubit id %d",self.name,cqc_header.app_id,cmd.qubit_id)
-		return True
-
-	@inlineCallbacks
-	def send_epr_half(self, cqc_header, cmd, xtra, entInfo):
-		"""
-		Send qubit to another node.
-		"""
-
-		# Lookup the virtual qubit from identifier
-		virt_num = yield self.get_virt_qubit_indep(cqc_header, cmd.qubit_id)
-		if virt_num < 0:
-			logging.debug("CQC %s: No such qubit",self.name)
-			return False
-
-		# Lookup the name of the remote node used within SimulaQron
-		targetName = self.factory.lookup(xtra.remote_node, xtra.remote_port)
-		if targetName == None:
-			logging.debug("CQC %s: Remote node not found %s",self.name,xtra.printable())
-			return False
-
-		# Prepare update raw entanglement information header
-		updatedEntInfo=EntInfoHeader(entInfo.pack())
-		updatedEntInfo.switch_nodes()
-		rawUpdatedEntInfo=updatedEntInfo.pack()
-
-		# Send instruction to transfer the qubit
-		yield self.factory.virtRoot.callRemote("cqc_send_epr_half", virt_num, targetName, cqc_header.app_id, xtra.remote_app_id, rawUpdatedEntInfo)
-		logging.debug("CQC %s: Sent App ID %d half a EPR pair as qubit id %d to %s",self.name,cqc_header.app_id,cmd.qubit_id, targetName)
-
-		# Remove from active mapped qubits
-		del self.factory.qubitList[(cqc_header.app_id, cmd.qubit_id)]
-
-		return True
-
-	@inlineCallbacks
-	def cmd_epr_recv(self, cqc_header, cmd, xtra):
-		"""
-		Receive half of epr from another node. Block until qubit is received.
-		"""
-		logging.debug("CQC %s: Asking to receive EPR for App ID %d",self.name,cqc_header.app_id)
-
-		try:
-
-			# First get the app_id and q_id
-			app_id = cqc_header.app_id
-			q_id = self.new_qubit_id(app_id)
-
-			# This will block until a qubit is received.
-			noQubit = True
-			for _ in range(CQC_CONF_RECV_EPR_TIMEOUT):
-				data = yield self.factory.virtRoot.callRemote("cqc_get_epr_recv", cqc_header.app_id)
-				if data:
-					noQubit = False
-					(virt_qubit,rawEntInfo)=data
-					entInfo=EntInfoHeader(rawEntInfo)
-					break
-				else:
-					time.sleep(0.1)
-			if noQubit:
-				logging.debug("CQC %s: TIMEOUT, no qubit received.", self.name)
-				self._send_back_cqc(cqc_header, CQC_ERR_TIMEOUT)
-				return False
-
-			logging.debug("CQC %s: Qubit received for app_id %d",self.name, cqc_header.app_id)
-
-			# Once we have the qubit, add it to the local list and send a reply we received it. Note that we will
-			# recheck whether it exists: it could have been added by another connection in the mean time
-			try:
-				self.factory._lock.acquire()
-
-				if (app_id,q_id) in self.factory.qubitList:
-					logging.debug("CQC %s: Qubit already in use (%d,%d)", self.name, app_id, q_id)
-					self._send_back_cqc(cqc_header, CQC_ERR_INUSE)
-					return False
-
-				q = CQCQubit(q_id, int(time.time()), virt_qubit)
-				self.factory.qubitList[(app_id,q_id)] = q
-			finally:
-				self.factory._lock.release()
-
-			# Send message we received a qubit back
-			self._send_back_cqc(cqc_header, CQC_TP_EPR_OK,length=CQC_NOTIFY_LENGTH+ENT_INFO_LENGTH)
-
-			# Send notify header with qubit ID
-			hdr = CQCNotifyHeader();
-			hdr.setVals(q_id, 0, 0,0,0, 0);
-			msg = hdr.pack()
-			self.transport.write(msg)
-			logging.debug("CQC %s: Notify %s",self.name, hdr.printable())
-
-			# Send entanglement info
-			msg=entInfo.pack()
-			self.transport.write(msg)
-			logging.debug("CQC %s: Entanglement information %s",self.name, entInfo.printable())
-
-			logging.debug("CQC %s: EPR Pair ID %d qubit id %d",self.name,cqc_header.app_id,cmd.qubit_id)
-
-			return True
-		except Exception as e:
-			print(e)
-			raise e
-
-	@inlineCallbacks
-	def cmd_new(self, cqc_header, cmd, xtra, return_q_id=False):
-		"""
-		Request a new qubit. Since we don't need it, this python CQC just provides very crude timing information.
-		(return_q_id is used internally)
-		"""
-
-		try:
-
-			app_id = cqc_header.app_id
-
-			self.factory._lock.acquire()
-
-			try:
-
-				# virt = yield self.factory.virtRoot.callRemote("new_qubit_inreg",self.factory.qReg)
-				virt = yield self.factory.virtRoot.callRemote("new_qubit")
-
-			except Exception as e:
-				print("cmd_new error: {}".format(e))
-				raise e
-			if not virt: # if no more qubits
-				raise quantumError("No more qubits available")
-
-			q_id=self.new_qubit_id(app_id)
-			q = CQCQubit(q_id, int(time.time()), virt)
-			self.factory.qubitList[(app_id,q_id)] = q
-			logging.debug("CQC %s: Requested new qubit (%d,%d)",self.name,app_id, q_id)
-
-			if not return_q_id:
-				# Send message we created a qubit back
-				# logging.debug("GOO")
-				self._send_back_cqc(cqc_header, CQC_TP_NEW_OK,length=CQC_NOTIFY_LENGTH)
-
-				# Send notify header with qubit ID
-				hdr = CQCNotifyHeader();
-				hdr.setVals(q_id, 0, 0, 0, 0, 0);
-				msg = hdr.pack()
-				self.transport.write(msg)
-				logging.debug("CQC %s: Notify %s",self.name, hdr.printable())
-
-		except quantumError: # if no more qubits
-			logging.error("CQC %s: Maximum number of qubits reached.", self.name)
-			self._send_back_cqc(cqc_header, CQC_ERR_NOQUBIT)
-			self.factory._lock.release()
-			if return_q_id:
-				return (False,None)
-			else:
-				return False
-
-		self.factory._lock.release()
-		if return_q_id:
-			return (True,q_id)
-		else:
-			return True
-
-	def new_qubit_id(self,app_id):
-=======
->>>>>>> c94be294
 		"""
 		Returns a new unique qubit id for the specified app_id. Used by cmd_new and cmd_recv
 		"""
