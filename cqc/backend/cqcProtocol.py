--- conflicted
+++ resolved
@@ -1,4 +1,3 @@
-
 # Copyright (c) 2017, Stephanie Wehner and Axel Dahlberg
 # All rights reserved.
 #
@@ -47,6 +46,7 @@
 from SimulaQron.cqc.backend.cqcMessageHandler import *
 from SimulaQron.cqc.backend.cqcLogMessageHandler import CQCLogMessageHandler
 
+
 #####################################################################################################
 #
 # CQC Factory
@@ -116,7 +116,6 @@
 #
 
 class CQCProtocol(Protocol):
-
 	# Dictionary storing the next unique qubit id for each used app_id
 	_next_q_id = {}
 
@@ -186,7 +185,8 @@
 		# Check whether we already received all the data
 		if len(self.buf) < self.currHeader.length:
 			# Still waiting for data
-			logging.debug("CQC %s: Incomplete data. Waiting. Current length %s, required length %s", self.name, len(self.buf), self.currHeader.length)
+			logging.debug("CQC %s: Incomplete data. Waiting. Current length %s, required length %s", self.name,
+						  len(self.buf), self.currHeader.length)
 			return
 
 		# We got the header and all the data for this packet. Start processing.
@@ -215,30 +215,14 @@
 		else:
 			self.buf = None
 
-
 	@inlineCallbacks
-<<<<<<< HEAD
 	def _parseData(self, header, data):
 		messages = yield self.messageHandler.handle_cqc_message(header, data)
 		if messages:
 			# self.factory._lock.acquire()
 			for msg in messages:
 				self.transport.write(msg)
-			# self.factory._lock.release()
-=======
-	def get_virt_qubit_indep(self, header, qubit_id):
-		"""
-		Get NUMBER (not reference!) to virtual qubit in SimulaQron specific to this connection. If not found, send back no qubit error.
-		"""
-
-		# First let's get the general virtual qubit reference, if any
-		general_ref = self.get_virt_qubit(header, qubit_id)
-		if not general_ref:
-			return(-1)
-
-		num = yield general_ref.callRemote("get_virt_num")
->>>>>>> 6e8f1307
-
+		# self.factory._lock.release()
 
 	def _send_back_cqc(self, header, msgType, length=0):
 		"""
@@ -248,761 +232,42 @@
 		msgType  Message type to return
 		length	 Length of additional message
 		"""
-<<<<<<< HEAD
 		hdr = CQCHeader()
 		hdr.setVals(CQC_VERSION, msgType, header.app_id, length)
-=======
-		hdr = CQCHeader();
-		hdr.setVals(CQC_VERSION, msgType, header.app_id,length);
-		msg = hdr.pack();
-		self.transport.write(msg)
-
-	def handle_hello(self, header, data):
-		"""
-		Hello just requires us to return hello - for testing availablility.
-		"""
-		hdr = CQCHeader();
-		hdr.setVals(CQC_VERSION, CQC_TP_HELLO, header.app_id,0);
-		msg = hdr.pack();
-		self.transport.write(msg)
-
-	@inlineCallbacks
-	def handle_command(self, header, data):
-		"""
-		Handle incoming command requests.
-		"""
-
-		logging.debug("CQC %s: Command received", self.name)
-
-		# Run the entire command list, incl. actions after completion which here we will do instantly
-		(succ,shouldNotify) = yield self._process_command(header, header.length, data);
-		if succ:
-			if shouldNotify:
-				# Send a notification that we are done if successful
-				self._send_back_cqc(header, CQC_TP_DONE);
-				logging.debug("CQC %s: Command successful, sent done.", self.name)
-
-	@inlineCallbacks
-	def _process_command(self, cqc_header, length, data):
-		"""
-			Process the commands - called recursively to also process additional command lists.
-		"""
-
-		cmdData = data
-
-		# Read in all the commands sent
-		l = 0;
-		while l < length:
-			cmd = CQCCmdHeader(cmdData[l:l+CQC_CMD_HDR_LENGTH]);
-			newl = l + CQC_CMD_HDR_LENGTH;
-
-			# Should we notify
-			shouldNotify=cmd.notify
-
-			# Check if this command includes an additional header
-			if self.hasXtra(cmd):
-				if len(cmdData) < (newl + CQC_CMD_XTRA_LENGTH):
-					logging.debug("CQC %s: Missing XTRA Header", self.name)
-				else:
-					# logging.debug("XXX")
-					xtra = CQCXtraHeader(cmdData[newl:newl+CQC_CMD_XTRA_LENGTH]);
-					newl = newl + CQC_CMD_XTRA_LENGTH;
-					logging.debug("CQC %s: Read XTRA Header: %s", self.name, xtra.printable())
-			else:
-				xtra = None;
-
-			# Run this command
-			logging.debug("CQC %s: Executing command: %s", self.name, cmd.printable())
-			if not cmd.instr in self.commandHandlers:
-				self._send_back_cqc(header, CQC_ERR_UNSUPP)
-				return (False,0)
-
-			succ = yield self.commandHandlers[cmd.instr](cqc_header, cmd, xtra);
-			if not succ:
-				return (False,0)
-
-			# Check if there are additional commands to execute afterwards
-			if cmd.action:
-				(succ,retNotify) = self._process_command(cqc_header, xtra.cmdLength, data[newl:newl+xtra.cmdLength])
-				shouldNotify=(shouldNotify or retNotify)
-				if not succ:
-					return (False,0)
-				newl = newl + xtra.cmdLength;
-
-			l = newl;
-
-		return (True,shouldNotify)
-
-	def hasXtra(self, cmd):
-		"""
-		Check whether this command includes an extra header with additional information.
-		"""
-		if cmd.instr == CQC_CMD_SEND:
-			return(True)
-		if cmd.instr == CQC_CMD_EPR:
-			return(True)
-		if cmd.instr == CQC_CMD_CNOT:
-			return(True)
-		if cmd.instr == CQC_CMD_CPHASE:
-			return(True)
-		if cmd.instr == CQC_CMD_ROT_X:
-			return(True)
-		if cmd.instr == CQC_CMD_ROT_Y:
-			return(True)
-		if cmd.instr == CQC_CMD_ROT_Z:
-			return(True)
-		if cmd.action:
-			return(True)
-
-		return(False)
-
-	@inlineCallbacks
-	def handle_factory(self, header, data):
-
-		cmd_l=CQC_CMD_HDR_LENGTH
-		xtra_l=CQC_CMD_XTRA_LENGTH
-
-		#Get command header
-		if len(data)<cmd_l:
-			logging.debug("CQC %s: Missing CMD Header", self.name)
-			self._send_back_cqc(header,CQC_ERR_UNSUPP)
-		cmdHeader=CQCCmdHeader(data[:cmd_l])
-
-		#Get xtra header
-		if len(data)<(cmd_l+xtra_l):
-			logging.debug("CQC %s: Missing XTRA Header", self.name)
-			self._send_back_cqc(header,CQC_ERR_UNSUPP)
-		xtraHeader=CQCXtraHeader(data[cmd_l:cmd_l+xtra_l])
-
-		command=cmdHeader.instr
-		num_iter=xtraHeader.step
-
-		# Perform operation multiple times
-		all_succ=True
-		for _ in range(num_iter):
-			if self.hasXtra(cmdHeader):
-				(succ,shouldNotify)=yield self._process_command(header,header.length,data)
-			else:
-				data=data[:cmd_l]+data[cmd_l+xtra_l:]
-				(succ,shouldNotify)=yield self._process_command(header,header.length-xtra_l,data)
-			all_succ=(all_succ and succ)
-		if all_succ:
-			if shouldNotify:
-				# Send a notification that we are done if successful
-				self._send_back_cqc(header, CQC_TP_DONE);
-				logging.debug("CQC %s: Command successful, sent done.", self.name)
-
-
-
-	def handle_time(self, header, data):
-
-		# Read the command header to learn the qubit ID
-		rawCmdHeader = data[:CQC_CMD_HDR_LENGTH];
-		cmd_hdr = CQCCmdHeader(rawCmdHeader);
-
-		# Get the qubit list
-		qList = self.factory.qubitList
-
-		# Lookup the desired qubit
-		if (header.app_id,cmd_hdr.qubit_id) in qList:
-			q=qList[(header.app_id,cmd_hdr.qubit_id)]
-		else:
-			# Specified qubit is unknown
-			self._send_back_cqc(header, CQC_ERR_NOQUBIT);
-			return;
-
-		# Craft reply
-		# First send an appropriate CQC Header
-		self._send_back_cqc(header, CQC_TP_INF_TIME,length=CQC_NOTIFY_LENGTH);
-
-		# Then we send a notify header with the timing details
-		notify = CQCNotifyHeader();
-		notify.setVals(cmd_hdr.qubit_id, 0, 0, 0, 0, q.timestamp);
-		msg = notify.pack();
-		self.transport.write(msg)
-
-	def cmd_i(self, cqc_header, cmd, xtra):
-		"""
-		Do nothing. In reality we would wait a timestep but in SimulaQron we just do nothing.
-		"""
-		logging.debug("CQC %s: Doing Nothing to App ID %d qubit id %d",self.name,cqc_header.app_id,cmd.qubit_id)
-		return True
-
-	@inlineCallbacks
-	def cmd_x(self, cqc_header, cmd, xtra):
-		"""
-		Apply X Gate
-		"""
-		logging.debug("CQC %s: Applying X to App ID %d qubit id %d",self.name,cqc_header.app_id,cmd.qubit_id)
-		virt_qubit = self.get_virt_qubit(cqc_header, cmd.qubit_id)
-		if not virt_qubit:
-			logging.debug("CQC %s: No such qubit",self.name)
-			return False
-
-		yield virt_qubit.callRemote("apply_X")
-		return True
-
-	@inlineCallbacks
-	def cmd_z(self, cqc_header, cmd, xtra):
-		"""
-		Apply Z Gate
-		"""
-		logging.debug("CQC %s: Applying Z to App ID %d qubit id %d",self.name,cqc_header.app_id,cmd.qubit_id)
-		virt_qubit = self.get_virt_qubit(cqc_header, cmd.qubit_id)
-		if not virt_qubit:
-			logging.debug("CQC %s: No such qubit",self.name)
-			return False
-
-		yield virt_qubit.callRemote("apply_Z")
-		return True
-
-	@inlineCallbacks
-	def cmd_y(self, cqc_header, cmd, xtra):
-		"""
-		Apply Y Gate
-		"""
-		logging.debug("CQC %s: Applying Y to App ID %d qubit id %d",self.name,cqc_header.app_id,cmd.qubit_id)
-		virt_qubit = self.get_virt_qubit(cqc_header, cmd.qubit_id)
-		if not virt_qubit:
-			logging.debug("CQC %s: No such qubit",self.name)
-			return False
-
-		yield virt_qubit.callRemote("apply_Y")
-		return True
-
-	@inlineCallbacks
-	def cmd_t(self, cqc_header, cmd, xtra):
-		"""
-		Apply T Gate
-		"""
-		logging.debug("CQC %s: Applying T to App ID %d qubit id %d",self.name,cqc_header.app_id,cmd.qubit_id)
-		virt_qubit = self.get_virt_qubit(cqc_header, cmd.qubit_id)
-		if not virt_qubit:
-			logging.debug("CQC %s: No such qubit",self.name)
-			return False
-
-		yield virt_qubit.callRemote("apply_T")
-		return True
-
-	@inlineCallbacks
-	def cmd_h(self, cqc_header, cmd, xtra):
-		"""
-		Apply H Gate
-		"""
-		logging.debug("CQC %s: Applying H to App ID %d qubit id %d",self.name,cqc_header.app_id,cmd.qubit_id)
-		virt_qubit = self.get_virt_qubit(cqc_header, cmd.qubit_id)
-		if not virt_qubit:
-			logging.debug("CQC %s: No such qubit",self.name)
-			return False
-
-		yield virt_qubit.callRemote("apply_H")
-		return True
-
-
-	@inlineCallbacks
-	def cmd_k(self, cqc_header, cmd, xtra):
-		"""
-		Apply K Gate
-		"""
-		logging.debug("CQC %s: Applying K to App ID %d qubit id %d",self.name,cqc_header.app_id,cmd.qubit_id)
-		virt_qubit = self.get_virt_qubit(cqc_header, cmd.qubit_id)
-		if not virt_qubit:
-			logging.debug("CQC %s: No such qubit",self.name)
-			return False
-
-		yield virt_qubit.callRemote("apply_K")
-		return True
-
-	@inlineCallbacks
-	def cmd_rotx(self, cqc_header, cmd, xtra):
-		"""
-		Rotate around x axis
-		"""
-		logging.debug("CQC %s: Applying ROTX to App ID %d qubit id %d",self.name,cqc_header.app_id,cmd.qubit_id)
-		virt_qubit = self.get_virt_qubit(cqc_header, cmd.qubit_id)
-		if not virt_qubit:
-			logging.debug("CQC %s: No such qubit",self.name)
-			return False
-
-		yield virt_qubit.callRemote("apply_rotation",[1,0,0],2 * np.pi/256 * xtra.step)
-		return True
-
-	@inlineCallbacks
-	def cmd_roty(self, cqc_header, cmd, xtra):
-		"""
-		Rotate around y axis
-		"""
-		logging.debug("CQC %s: Applying ROTY to App ID %d qubit id %d",self.name,cqc_header.app_id,cmd.qubit_id)
-		virt_qubit = self.get_virt_qubit(cqc_header, cmd.qubit_id)
-		if not virt_qubit:
-			logging.debug("CQC %s: No such qubit",self.name)
-			return False
-
-		yield virt_qubit.callRemote("apply_rotation",[0,1,0],2 * np.pi/256 * xtra.step)
-		return True
-
-	@inlineCallbacks
-	def cmd_rotz(self, cqc_header, cmd, xtra):
-		"""
-		Rotate around z axis
-		"""
-		logging.debug("CQC %s: Applying ROTZ to App ID %d qubit id %d",self.name,cqc_header.app_id,cmd.qubit_id)
-		virt_qubit = self.get_virt_qubit(cqc_header, cmd.qubit_id)
-		if not virt_qubit:
-			logging.debug("CQC %s: No such qubit",self.name)
-			return False
-
-		yield virt_qubit.callRemote("apply_rotation",[0,0,1],2 * np.pi/256 * xtra.step)
-		return True
-
-	@inlineCallbacks
-	def cmd_cnot(self, cqc_header, cmd, xtra):
-		"""
-		Apply CNOT Gate
-		"""
-		if not xtra:
-			logging.debug("CQC %s: Missing XTRA Header", self.name)
-			return False
-
-		logging.debug("CQC %s: Applying CNOT to App ID %d qubit id %d target %d",self.name,cqc_header.app_id,cmd.qubit_id, xtra.qubit_id)
-		control = self.get_virt_qubit(cqc_header, cmd.qubit_id)
-		target = self.get_virt_qubit(cqc_header, xtra.qubit_id)
-		if not(control) or not(target):
-			return False
-
-		yield control.callRemote("cnot_onto",target)
-		return True
-
-	@inlineCallbacks
-	def cmd_cphase(self, cqc_header, cmd, xtra):
-		"""
-		Apply CPHASE Gate
-		"""
-		if not xtra:
-			logging.debug("CQC %s: Missing XTRA Header", self.name)
-			return False
-
-		logging.debug("CQC %s: Applying CPHASE to App ID %d qubit id %d target %d",self.name,cqc_header.app_id,cmd.qubit_id, xtra.qubit_id)
-		control = self.get_virt_qubit(cqc_header, cmd.qubit_id)
-		target = self.get_virt_qubit(cqc_header, xtra.qubit_id)
-		if not(control) or not(target):
-			return False
-
-		yield control.callRemote("cphase_onto",target)
-		return True
-
-	@inlineCallbacks
-	def cmd_reset(self, cqc_header, cmd, xtra):
-		"""
-		Reset Qubit to |0>
-		"""
-		logging.debug("CQC %s: Reset App ID %d qubit id %d",self.name,cqc_header.app_id,cmd.qubit_id)
-		virt_qubit = self.get_virt_qubit(cqc_header, cmd.qubit_id)
-		if not virt_qubit:
-			logging.debug("CQC %s: No such qubit",self.name)
-			return False
-
-		outcome = yield virt_qubit.callRemote("measure",inplace=True)
-
-		# If state is |1> do correction
-		if outcome:
-			yield virt_qubit.callRemote("apply_X")
-		return True
-
-	@inlineCallbacks
-	def cmd_measure(self, cqc_header, cmd, xtra, inplace=False):
-		"""
-		Measure
-		"""
-		logging.debug("CQC %s: Measuring App ID %d qubit id %d",self.name,cqc_header.app_id,cmd.qubit_id)
-		virt_qubit = self.get_virt_qubit(cqc_header, cmd.qubit_id)
-		if not virt_qubit:
-			logging.debug("CQC %s: No such qubit",self.name)
-			return False
-
-		outcome = yield virt_qubit.callRemote("measure",inplace)
-		if outcome == None:
-			logging.debug("CQC %s: Measurement failed", self.name)
-			self._send_back_cqc(cqc_header, CQC_ERR_GENERAL)
-			return False
-
-		logging.debug("CQC %s: Measured outcome %d",self.name,outcome)
-		# Send the outcome back as MEASOUT
-		self._send_back_cqc(cqc_header, CQC_TP_MEASOUT,length=CQC_NOTIFY_LENGTH)
-
-		# Send notify header with outcome
-		hdr = CQCNotifyHeader();
-		hdr.setVals(cmd.qubit_id, outcome, 0, 0, 0, 0);
+
 		msg = hdr.pack()
 		self.transport.write(msg)
-		logging.debug("CQC %s: Notify %s",self.name, hdr.printable())
-
-		if not inplace:
-			# Remove from active mapped qubits
-			del self.factory.qubitList[(cqc_header.app_id, cmd.qubit_id)]
-
-		return True
-
-	@inlineCallbacks
-	def cmd_measure_inplace(self, cqc_header, cmd, xtra):
-
-		# Call measure with inplace=True
-		succ = yield self.cmd_measure(cqc_header,cmd,xtra,inplace=True)
-
-		return succ
-
-	@inlineCallbacks
-	def cmd_send(self, cqc_header, cmd, xtra):
-		"""
-		Send qubit to another node.
-		"""
-
-		# Lookup the name of the remote node used within SimulaQron
-		targetName = self.factory.lookup(xtra.remote_node, xtra.remote_port)
-		if targetName == None:
-			logging.debug("CQC %s: Remote node not found %s",self.name,xtra.printable())
-			return False
-
-		# Check so that it is not the same node
-		if self.name == targetName:
-			logging.debug("CQC %s: Trying to send from node to itself.",self.name)
-			self._send_back_cqc(cqc_header, CQC_ERR_GENERAL)
-			return False
-
-		# Lookup the virtual qubit from identifier
-		virt_num = yield self.get_virt_qubit_indep(cqc_header, cmd.qubit_id)
-		if virt_num < 0:
-			logging.debug("CQC %s: No such qubit",self.name)
-			return False
-
-		# Send instruction to transfer the qubit
-		yield self.factory.virtRoot.callRemote("cqc_send_qubit", virt_num, targetName, cqc_header.app_id, xtra.remote_app_id)
-		logging.debug("CQC %s: Sent App ID %d qubit id %d to %s",self.name,cqc_header.app_id,cmd.qubit_id, targetName)
-
-		# Remove from active mapped qubits
-		del self.factory.qubitList[(cqc_header.app_id, cmd.qubit_id)]
-
-		return True
-
-	@inlineCallbacks
-	def cmd_recv(self, cqc_header, cmd, xtra):
-		"""
-		Receive qubit from another node. Block until qubit is received.
-		"""
-		logging.debug("CQC %s: Asking to receive qubit for App ID %d",self.name,cqc_header.app_id)
-
-		# First get the app_id
-		app_id = cqc_header.app_id
-
-		# This will block until a qubit is received.
-		noQubit = True
-		for _ in range(CQC_CONF_RECV_TIMEOUT):
-			virt_qubit = yield self.factory.virtRoot.callRemote("cqc_get_recv", cqc_header.app_id)
-			if virt_qubit:
-				noQubit = False
-				break
-			else:
-				time.sleep(0.1)
-		if noQubit:
-			logging.debug("CQC %s: TIMEOUT, no qubit received.", self.name)
-			self._send_back_cqc(cqc_header, CQC_ERR_TIMEOUT)
-			return False
-
-		logging.debug("CQC %s: Qubit received for app_id %d",self.name, cqc_header.app_id)
-
-		# Once we have the qubit, add it to the local list and send a reply we received it. Note that we will
-		# recheck whether it exists: it could have been added by another connection in the mean time
-		try:
-			self.factory._lock.acquire()
-
-			# Get new qubit ID
-			q_id = self.new_qubit_id(app_id)
-
-			if (app_id,q_id) in self.factory.qubitList:
-				logging.debug("CQC %s: Qubit already in use (%d,%d)", self.name, app_id, q_id)
-				self._send_back_cqc(cqc_header, CQC_ERR_INUSE)
-				return False
-
-			q = CQCQubit(q_id, int(time.time()), virt_qubit)
-			self.factory.qubitList[(app_id,q_id)] = q
-		finally:
-			self.factory._lock.release()
-
-		# Send message we received a qubit back
-		# logging.debug("GOO")
-		self._send_back_cqc(cqc_header, CQC_TP_RECV,length=CQC_NOTIFY_LENGTH)
-
-		# Send notify header with qubit ID
-		# logging.debug("GOO")
-		hdr = CQCNotifyHeader();
-		hdr.setVals(q_id, 0, 0,0,0, 0);
->>>>>>> 6e8f1307
-		msg = hdr.pack()
-		self.transport.write(msg)
-
-<<<<<<< HEAD
+
 	def new_qubit_id(self, app_id):
-=======
-	@inlineCallbacks
-	def cmd_epr(self, cqc_header, cmd, xtra):
-		"""
-		Create EPR pair with another node.
-		Depending on the ips and ports this will either create an EPR-pair and send one part, or just receive.
-		"""
-
-		#Get ip and port of this host
-		host_node=self.factory.host.ip
-		host_port=self.factory.host.port
-		host_app_id = cqc_header.app_id
-
-		#Get ip and port of remote host
-		remote_node=xtra.remote_node
-		remote_port=xtra.remote_port
-		remote_app_id=xtra.remote_app_id
-
-		# Create the first qubit
-		(succ,q_id1) = yield self.cmd_new(cqc_header,cmd,xtra,return_q_id=True)
-		if not succ:
-			return False
-
-		# Create the second qubit
-		(succ,q_id2) = yield self.cmd_new(cqc_header,cmd,xtra,return_q_id=True)
-		if not succ:
-			return False
-
-		# Create headers for qubits
-		cmd1=CQCCmdHeader()
-		cmd1.setVals(q_id1,0,0,0,0)
-
-		cmd2=CQCCmdHeader()
-		cmd2.setVals(q_id2,0,0,0,0)
-
-		xtra_cnot=CQCXtraHeader()
-		xtra_cnot.setVals(q_id2,0,0,0,0,0)
-
-		# Produce EPR-pair
-		succ = yield self.cmd_h(cqc_header,cmd1,None)
-		if not succ:
-			return False
-		succ = yield self.cmd_cnot(cqc_header,cmd1,xtra_cnot)
-		if not succ:
-			return False
-
-		# Get entanglement id XXX lock here?
-		ent_id=self.new_ent_id(host_app_id,remote_node,remote_app_id)
-
-		# Prepare ent_info header with entanglement information
-		entInfo=EntInfoHeader()
-		entInfo.setVals(host_node,host_port,host_app_id,remote_node,remote_port,remote_app_id,ent_id,int(time.time()),int(time.time()),0,1)
-
-		# Send second qubit
-		succ = yield self.send_epr_half(cqc_header,cmd2,xtra,entInfo)
-		if not succ:
-			return False
-
-		# Send message we created EPR pair
-		self._send_back_cqc(cqc_header, CQC_TP_EPR_OK,length=CQC_NOTIFY_LENGTH+ENT_INFO_LENGTH)
-
-		# Send notify header with qubit ID
-		hdr = CQCNotifyHeader();
-		hdr.setVals(q_id1, 0, 0,0,0, 0);
-		msg = hdr.pack()
-		self.transport.write(msg)
-		logging.debug("CQC %s: Notify %s",self.name, hdr.printable())
-
-		# Send entanglement info
-		msg=entInfo.pack()
-		self.transport.write(msg)
-		logging.debug("CQC %s: Entanglement information %s",self.name, entInfo.printable())
-
-		logging.debug("CQC %s: EPR Pair ID %d qubit id %d",self.name,cqc_header.app_id,cmd.qubit_id)
-		return True
-
-	@inlineCallbacks
-	def send_epr_half(self, cqc_header, cmd, xtra, entInfo):
-		"""
-		Send qubit to another node.
-		"""
-
-		# Lookup the virtual qubit from identifier
-		virt_num = yield self.get_virt_qubit_indep(cqc_header, cmd.qubit_id)
-		if virt_num < 0:
-			logging.debug("CQC %s: No such qubit",self.name)
-			return False
-
-		# Lookup the name of the remote node used within SimulaQron
-		targetName = self.factory.lookup(xtra.remote_node, xtra.remote_port)
-		if targetName == None:
-			logging.debug("CQC %s: Remote node not found %s",self.name,xtra.printable())
-			return False
-
-		# Prepare update raw entanglement information header
-		updatedEntInfo=EntInfoHeader(entInfo.pack())
-		updatedEntInfo.switch_nodes()
-		rawUpdatedEntInfo=updatedEntInfo.pack()
-
-		# Send instruction to transfer the qubit
-		yield self.factory.virtRoot.callRemote("cqc_send_epr_half", virt_num, targetName, cqc_header.app_id, xtra.remote_app_id, rawUpdatedEntInfo)
-		logging.debug("CQC %s: Sent App ID %d half a EPR pair as qubit id %d to %s",self.name,cqc_header.app_id,cmd.qubit_id, targetName)
-
-		# Remove from active mapped qubits
-		del self.factory.qubitList[(cqc_header.app_id, cmd.qubit_id)]
-
-		return True
-
-	@inlineCallbacks
-	def cmd_epr_recv(self, cqc_header, cmd, xtra):
-		"""
-		Receive half of epr from another node. Block until qubit is received.
-		"""
-		logging.debug("CQC %s: Asking to receive EPR for App ID %d",self.name,cqc_header.app_id)
-
-		try:
-
-			# First get the app_id and q_id
-			app_id = cqc_header.app_id
-			q_id = self.new_qubit_id(app_id)
-
-			# This will block until a qubit is received.
-			noQubit = True
-			for _ in range(CQC_CONF_RECV_EPR_TIMEOUT):
-				data = yield self.factory.virtRoot.callRemote("cqc_get_epr_recv", cqc_header.app_id)
-				if data:
-					noQubit = False
-					(virt_qubit,rawEntInfo)=data
-					entInfo=EntInfoHeader(rawEntInfo)
-					break
-				else:
-					time.sleep(0.1)
-			if noQubit:
-				logging.debug("CQC %s: TIMEOUT, no qubit received.", self.name)
-				self._send_back_cqc(cqc_header, CQC_ERR_TIMEOUT)
-				return False
-
-			logging.debug("CQC %s: Qubit received for app_id %d",self.name, cqc_header.app_id)
-
-			# Once we have the qubit, add it to the local list and send a reply we received it. Note that we will
-			# recheck whether it exists: it could have been added by another connection in the mean time
-			try:
-				self.factory._lock.acquire()
-
-				if (app_id,q_id) in self.factory.qubitList:
-					logging.debug("CQC %s: Qubit already in use (%d,%d)", self.name, app_id, q_id)
-					self._send_back_cqc(cqc_header, CQC_ERR_INUSE)
-					return False
-
-				q = CQCQubit(q_id, int(time.time()), virt_qubit)
-				self.factory.qubitList[(app_id,q_id)] = q
-			finally:
-				self.factory._lock.release()
-
-			# Send message we received a qubit back
-			self._send_back_cqc(cqc_header, CQC_TP_EPR_OK,length=CQC_NOTIFY_LENGTH+ENT_INFO_LENGTH)
-
-			# Send notify header with qubit ID
-			hdr = CQCNotifyHeader();
-			hdr.setVals(q_id, 0, 0,0,0, 0);
-			msg = hdr.pack()
-			self.transport.write(msg)
-			logging.debug("CQC %s: Notify %s",self.name, hdr.printable())
-
-			# Send entanglement info
-			msg=entInfo.pack()
-			self.transport.write(msg)
-			logging.debug("CQC %s: Entanglement information %s",self.name, entInfo.printable())
-
-			logging.debug("CQC %s: EPR Pair ID %d qubit id %d",self.name,cqc_header.app_id,cmd.qubit_id)
-
-			return True
-		except Exception as e:
-			print(e)
-			raise e
-
-	@inlineCallbacks
-	def cmd_new(self, cqc_header, cmd, xtra, return_q_id=False):
-		"""
-		Request a new qubit. Since we don't need it, this python CQC just provides very crude timing information.
-		(return_q_id is used internally)
-		"""
-
-		try:
-
-			app_id = cqc_header.app_id
-
-			self.factory._lock.acquire()
-
-			try:
-
-				virt = yield self.factory.virtRoot.callRemote("new_qubit_inreg",self.factory.qReg)
-
-			except Exception as e:
-				print("cmd_new error: {}".format(e))
-				raise e
-			if not virt: # if no more qubits
-				raise quantumError("No more qubits available")
-
-			q_id=self.new_qubit_id(app_id)
-			q = CQCQubit(q_id, int(time.time()), virt)
-			self.factory.qubitList[(app_id,q_id)] = q
-			logging.debug("CQC %s: Requested new qubit (%d,%d)",self.name,app_id, q_id)
-
-			if not return_q_id:
-				# Send message we created a qubit back
-				# logging.debug("GOO")
-				self._send_back_cqc(cqc_header, CQC_TP_NEW_OK,length=CQC_NOTIFY_LENGTH)
-
-				# Send notify header with qubit ID
-				hdr = CQCNotifyHeader();
-				hdr.setVals(q_id, 0, 0, 0, 0, 0);
-				msg = hdr.pack()
-				self.transport.write(msg)
-				logging.debug("CQC %s: Notify %s",self.name, hdr.printable())
-
-		except quantumError: # if no more qubits
-			logging.error("CQC %s: Maximum number of qubits reached.", self.name)
-			self._send_back_cqc(cqc_header, CQC_ERR_NOQUBIT)
-			self.factory._lock.release()
-			if return_q_id:
-				return (False,None)
-			else:
-				return False
-
-		self.factory._lock.release()
-		if return_q_id:
-			return (True,q_id)
-		else:
-			return True
-
-	def new_qubit_id(self,app_id):
->>>>>>> 6e8f1307
+
 		"""
 		Returns a new unique qubit id for the specified app_id. Used by cmd_new and cmd_recv
 		"""
 		if app_id in CQCProtocol._next_q_id:
-			q_id=CQCProtocol._next_q_id[app_id]
-			CQCProtocol._next_q_id[app_id]+=1
+			q_id = CQCProtocol._next_q_id[app_id]
+			CQCProtocol._next_q_id[app_id] += 1
 			return q_id
 		else:
 			"""
 			Returns a new unique qubit id for the specified app_id. Used by cmd_new and cmd_recv
 			"""
 			if app_id in CQCProtocol._next_q_id:
-				q_id=CQCProtocol._next_q_id[app_id]
-				CQCProtocol._next_q_id[app_id]+=1
+				q_id = CQCProtocol._next_q_id[app_id]
+				CQCProtocol._next_q_id[app_id] += 1
 				return q_id
 			else:
-				CQCProtocol._next_q_id[app_id]=1
+				CQCProtocol._next_q_id[app_id] = 1
 				return 0
 
-	def new_ent_id(self,host_app_id, remote_node, remote_app_id):
+	def new_ent_id(self, host_app_id, remote_node, remote_app_id):
 		"""
 		Returns a new unique entanglement id for the specified host_app_id, remote_node and remote_app_id. Used by cmd_epr.
 		"""
-		pair_id=(host_app_id,remote_node,remote_app_id)
+		pair_id = (host_app_id, remote_node, remote_app_id)
 		if pair_id in CQCProtocol._next_ent_id:
-			ent_id=CQCProtocol._next_ent_id[pair_id]
-			CQCProtocol._next_ent_id[pair_id]+=1
+			ent_id = CQCProtocol._next_ent_id[pair_id]
+			CQCProtocol._next_ent_id[pair_id] += 1
 			return ent_id
 		else:
-			CQCProtocol._next_ent_id[pair_id]=1
-			return 0
+			CQCProtocol._next_ent_id[pair_id] = 1
+			return 0