# Copyright (c) 2017-2018, Stephanie Wehner and Axel Dahlberg
# All rights reserved.
#
# Redistribution and use in source and binary forms, with or without
# modification, are permitted provided that the following conditions are met:
# 1. Redistributions of source code must retain the above copyright
#    notice, this list of conditions and the following disclaimer.
# 2. Redistributions in binary form must reproduce the above copyright
#    notice, this list of conditions and the following disclaimer in the
#    documentation and/or other materials provided with the distribution.
# 3. All advertising materials mentioning features or use of this software
#    must display the following acknowledgement:
#    This product includes software developed by Stephanie Wehner, QuTech.
# 4. Neither the name of the QuTech organization nor the
#    names of its contributors may be used to endorse or promote products
#    derived from this software without specific prior written permission.
#
# THIS SOFTWARE IS PROVIDED BY THE COPYRIGHT HOLDER ''AS IS'' AND ANY
# EXPRESS OR IMPLIED WARRANTIES, INCLUDING, BUT NOT LIMITED TO, THE IMPLIED
# WARRANTIES OF MERCHANTABILITY AND FITNESS FOR A PARTICULAR PURPOSE ARE
# DISCLAIMED. IN NO EVENT SHALL THE COPYRIGHT HOLDER BE LIABLE FOR ANY
# DIRECT, INDIRECT, INCIDENTAL, SPECIAL, EXEMPLARY, OR CONSEQUENTIAL DAMAGES
# (INCLUDING, BUT NOT LIMITED TO, PROCUREMENT OF SUBSTITUTE GOODS OR SERVICES;
# LOSS OF USE, DATA, OR PROFITS; OR BUSINESS INTERRUPTION) HOWEVER CAUSED AND
# ON ANY THEORY OF LIABILITY, WHETHER IN CONTRACT, STRICT LIABILITY, OR TORT
# (INCLUDING NEGLIGENCE OR OTHERWISE) ARISING IN ANY WAY OUT OF THE USE OF THIS
# SOFTWARE, EVEN IF ADVISED OF THE POSSIBILITY OF SUCH DAMAGE.

from abc import ABC, abstractmethod

from SimulaQron.cqc.backend.cqcConfig import *
from SimulaQron.cqc.backend.cqcHeader import *
from SimulaQron.cqc.backend.entInfoHeader import *
from SimulaQron.local.setup import *
from SimulaQron.virtNode.crudeSimulator import *
from twisted.internet.defer import DeferredLock

"""
Abstract class. Classes that inherit this class define how to handle incoming cqc messages. 
"""


def has_extra(cmd):
	"""
	Check whether this command includes an extra header with additional information.
	"""
	if cmd.instr == CQC_CMD_SEND:
		return True
	if cmd.instr == CQC_CMD_EPR:
		return True
	if cmd.instr == CQC_CMD_CNOT:
		return True
	if cmd.instr == CQC_CMD_CPHASE:
		return True
	if cmd.instr == CQC_CMD_ROT_X:
		return True
	if cmd.instr == CQC_CMD_ROT_Y:
		return True
	if cmd.instr == CQC_CMD_ROT_Z:
		return True
	if cmd.action:
		return True

	return False


class CQCMessageHandler(ABC):
	_sequence_lock = DeferredLock()

	def __init__(self, factory):
		# Functions to invoke when receiving a CQC Header of a certain type
		self.messageHandlers = {
			CQC_TP_HELLO: self.handle_hello,
			CQC_TP_COMMAND: self.handle_command,
			CQC_TP_FACTORY: self.handle_factory,
			CQC_TP_GET_TIME: self.handle_time
		}

		# Functions to invoke when receiving a certain command
		self.commandHandlers = {
			CQC_CMD_I: self.cmd_i,
			CQC_CMD_X: self.cmd_x,
			CQC_CMD_Y: self.cmd_y,
			CQC_CMD_Z: self.cmd_z,
			CQC_CMD_T: self.cmd_t,
			CQC_CMD_H: self.cmd_h,
			CQC_CMD_K: self.cmd_k,
			CQC_CMD_ROT_X: self.cmd_rotx,
			CQC_CMD_ROT_Y: self.cmd_roty,
			CQC_CMD_ROT_Z: self.cmd_rotz,
			CQC_CMD_CNOT: self.cmd_cnot,
			CQC_CMD_CPHASE: self.cmd_cphase,
			CQC_CMD_MEASURE: self.cmd_measure,
			CQC_CMD_MEASURE_INPLACE: self.cmd_measure_inplace,
			CQC_CMD_RESET: self.cmd_reset,
			CQC_CMD_SEND: self.cmd_send,
			CQC_CMD_RECV: self.cmd_recv,
			CQC_CMD_EPR: self.cmd_epr,
			CQC_CMD_EPR_RECV: self.cmd_epr_recv,
			CQC_CMD_NEW: self.cmd_new
		}

		# Convenience
		self.name = factory.name

	# @inlineCallbacks
	def handle_cqc_message(self, header, message):
		"""
		This calls the correct method to handle the cqcmessage, based on the type specified in the header
		"""
		if header.tp in self.messageHandlers:
			try:
				messages = self.messageHandlers[header.tp](header, message)
				return messages
			except UnknownQubitError as e:
				logging.error(str(e))
				return [self.create_return_message(header.app_id, CQC_ERR_NOQUBIT)]
		else:
			logging.error("CQC %s: Cound not find cqc type %d in handlers.", self.name, header.yp)
			return [self.create_return_message(header.app_id, CQC_ERR_UNSUPP)]

	@staticmethod
	def create_return_message(app_id, msg_type, length=0):
		"""
		Creates a messaage that the protocol should send back
		:param app_id: the app_id to which the message should be send
		:param msg_type: the type of message to return
		:return: a new header message to be send back
		:param length: the length of additional message
		"""
		hdr = CQCHeader()
		hdr.setVals(CQC_VERSION, msg_type, app_id, length)
		return hdr.pack()

	@staticmethod
	def create_extra_header(cmd, cmd_data, cqc_version=CQC_VERSION):
		"""
		Create the extra header (communication header, rotation header, etc) based on the command
		"""
		if cqc_version < 1:
			if has_extra(cmd):
				cmd_length = CQC_CMD_XTRA_LENGTH
				hdr = CQCXtraHeader(cmd_data[:cmd_length])
				return hdr
			else:
				return None

		instruction = cmd.instr
		if instruction == CQC_CMD_SEND or instruction == CQC_CMD_EPR:
			cmd_length = CQCCommunicationHeader.HDR_LENGTH
			hdr = CQCCommunicationHeader(cmd_data[:cmd_length])
		elif instruction == CQC_CMD_CNOT or instruction == CQC_CMD_CPHASE:
			cmd_length = CQCXtraQubitHeader.HDR_LENGTH
			hdr = CQCXtraQubitHeader(cmd_data[:cmd_length])
		elif instruction == CQC_CMD_ROT_X or instruction == CQC_CMD_ROT_Y or instruction == CQC_CMD_ROT_Z:
			cmd_length = CQCRotationHeader.HDR_LENGTH
			hdr = CQCRotationHeader(cmd_data[:cmd_length])
		else:
			return None
		return hdr

	@inlineCallbacks
	def handle_command(self, header, data):
		"""
		Handle incoming command requests.
		"""
		logging.debug("CQC %s: Command received", self.name)
		# Run the entire command list, incl. actions after completion which here we will do instantly
		try:
			msgs, success, should_notify = yield self._process_command(header, header.length, data)
		except Exception as e:
			raise e

		if success and should_notify:
			# Send a notification that we are done if successful
			logging.debug("CQC %s: Command successful, sent done.", self.name)
			msgs.append(self.create_return_message(header.app_id, CQC_TP_DONE))
		return msgs

	@inlineCallbacks
	def _process_command(self, cqc_header, length, data, is_locked=False):
		"""
			Process the commands - called recursively to also process additional command lists.
		"""
		cmd_data = data
		# Read in all the commands sent
		cur_length = 0
		should_notify = None
		return_messages = []
		while cur_length < length:
			cmd = CQCCmdHeader(cmd_data[cur_length:cur_length + CQC_CMD_HDR_LENGTH])
			logging.debug("CQC %s got got command header %s", self.name, cmd.printable())

			newl = cur_length + cmd.HDR_LENGTH
			# Should we notify
			should_notify = should_notify or cmd.notify

			# Create the extra header if it exist
			try:
				xtra = self.create_extra_header(cmd, cmd_data[newl:], cqc_header.version)
			except IndexError:
				xtra = None
				logging.debug("CQC %s: Missing XTRA Header", self.name)

			if xtra is not None:
				newl += xtra.HDR_LENGTH
				logging.debug("CQC %s: Read XTRA Header: %s", self.name, xtra.printable())

			# Run this command
			logging.debug("CQC %s: Executing command: %s", self.name, cmd.printable())
			if cmd.instr not in self.commandHandlers:
				logging.debug("CQC {}: Unknown command {}".format(self.name, cmd.instr))
				msg = self.create_return_message(cqc_header.app_id, CQC_ERR_UNSUPP)
				return_messages.append(msg)
				return return_messages
			try:
				msgs = yield self.commandHandlers[cmd.instr](cqc_header, cmd, xtra)
			except Exception as e:
				raise e

			if msgs is None:
				return return_messages, False, 0

			return_messages.extend(msgs)

			# Check if there are additional commands to execute afterwards
			if cmd.action:
				# lock the sequence
				if not is_locked:
					self._sequence_lock.acquire()
				sequence_header = CQCSequenceHeader(data[newl: newl + CQCSequenceHeader.HDR_LENGTH])
				newl += sequence_header.HDR_LENGTH
				logging.debug("CQC %s: Reading extra action commands", self.name)
				try:
					(msgs, succ, retNotify) = yield self._process_command(cqc_header, sequence_header.cmd_length,
																		  data[newl:newl + sequence_header.cmd_length],
																		  is_locked=True)
				except Exception as e:
					raise e

				should_notify = (should_notify or retNotify)
				if not succ:
					return return_messages, False, 0
				return_messages.extend(msgs)
				newl = newl + sequence_header.cmd_length
				if not is_locked:
					logging.debug("CQC %s: Reasing lock", self.name)
					# unlock
					self._sequence_lock.release()

			cur_length = newl
		return return_messages, True, should_notify

	@inlineCallbacks
	def handle_factory(self, header, data):
		fact_l = CQCFactoryHeader.HDR_LENGTH
		# Get factory header
		if len(data) < header.length:
			logging.debug("CQC %s: Missing header(s) in factory", self.name)
			return [self.create_return_message(header.app_id, CQC_ERR_UNSUPP)]
		fact_header = CQCFactoryHeader(data[:fact_l])
		num_iter = fact_header.num_iter
		# Perform operation multiple times
		all_succ = True
		should_notify = fact_header.notify
		block_factory = fact_header.block
		return_messages = []
		logging.debug("CQC %s: Performing factory command with %s iterations", self.name, num_iter)
		if block_factory:
			logging.debug("CQC %s: Acquire lock for factory", self.name)
			self._sequence_lock.acquire()

		for _ in range(num_iter):
			try:
				msgs, succ, _ = yield self._process_command(header, header.length - fact_l, data[fact_l:], block_factory)
			except Exception as e:
				raise e

			all_succ = (all_succ and succ)
			return_messages.extend(msgs)
		if block_factory:
			logging.debug("CQC %s: Releasing lock for factory", self.name)
			self._sequence_lock.release()

		if all_succ:
			if should_notify:
				# Send a notification that we are done if successful
				logging.debug("CQC %s: Command successful, sent done.", self.name)
				return_messages.append(self.create_return_message(header.app_id, CQC_TP_DONE))
		return return_messages


	@abstractmethod
	def handle_hello(self, header, data):
		pass

	@abstractmethod
	def handle_time(self, header, data):
		pass

	@abstractmethod
	def cmd_i(self, cqc_header, cmd, xtra):
		pass

	@abstractmethod
	def cmd_x(self, cqc_header, cmd, xtra):
		pass

	@abstractmethod
	def cmd_y(self, cqc_header, cmd, xtra):
		pass

	@abstractmethod
	def cmd_z(self, cqc_header, cmd, xtra):
		pass

	@abstractmethod
	def cmd_t(self, cqc_header, cmd, xtra):
		pass

	@abstractmethod
	def cmd_h(self, cqc_header, cmd, xtra):
		pass

	@abstractmethod
	def cmd_k(self, cqc_header, cmd, xtra):
		pass

	@abstractmethod
	def cmd_rotx(self, cqc_header, cmd, xtra):
		pass

	@abstractmethod
	def cmd_roty(self, cqc_header, cmd, xtra):
		pass

	@abstractmethod
	def cmd_rotz(self, cqc_header, cmd, xtra):
		pass

	@abstractmethod
	def cmd_cnot(self, cqc_header, cmd, xtra):
		pass

	@abstractmethod
	def cmd_cphase(self, cqc_header, cmd, xtra):
		pass

	@abstractmethod
	def cmd_measure(self, cqc_header, cmd, xtra, inplace=False):
		pass

	@abstractmethod
	def cmd_measure_inplace(self, cqc_header, cmd, xtra):
		pass

	@abstractmethod
	def cmd_reset(self, cqc_header, cmd, xtra):
		pass

	@abstractmethod
	def cmd_send(self, cqc_header, cmd, xtra):
		pass

	@abstractmethod
	def cmd_recv(self, cqc_header, cmd, xtra):
		pass

	@abstractmethod
	def cmd_epr(self, cqc_header, cmd, xtra):
		pass

	@abstractmethod
	def cmd_epr_recv(self, cqc_header, cmd, xtra):
		pass

	@abstractmethod
	def cmd_new(self, cqc_header, cmd, xtra, return_q_id=False, return_succ=False):
		pass


class SimulaqronCQCHandler(CQCMessageHandler):
	# Dictionary storing the next unique qubit id for each used app_id
	_next_q_id = {}

	# Dictionary storing the next unique entanglement id for each used (host_app_id,remote_node,remote_app_id)
	_next_ent_id = {}

	def __init__(self, factory):
		super().__init__(factory)
		self.factory = factory

		# Dictionary that keeps qubit dictorionaries for each application
		self.qubitList = {}

<<<<<<< HEAD
	@inlineCallbacks
	def _process_command(self, cqc_header, length, data):
		"""
			Process the commands - called recursively to also process additional command lists.
		"""
		cmd_data = data
		# Read in all the commands sent
		cur_length = 0
		should_notify = None
		return_messages = []
		while cur_length < length:
			cmd = CQCCmdHeader(cmd_data[cur_length:cur_length + CQC_CMD_HDR_LENGTH])
			logging.debug("CQC %s got got command header %s", self.name, cmd.printable())

			newl = cur_length + cmd.HDR_LENGTH
			# Should we notify
			should_notify = should_notify or cmd.notify

			# Create the extra header if it exist
			try:
				xtra = self.create_extra_header(cmd, cmd_data[newl:], cqc_header.version)
			except IndexError:
				xtra = None
				logging.debug("CQC %s: Missing XTRA Header", self.name)

			if xtra is not None:
				newl += xtra.HDR_LENGTH
				logging.debug("CQC %s: Read XTRA Header: %s", self.name, xtra.printable())

			# Run this command
			logging.debug("CQC %s: Executing command: %s", self.name, cmd.printable())
			if cmd.instr not in self.commandHandlers:
				logging.debug("CQC {}: Unknown command {}".format(self.name, cmd.instr))
				msg = self.create_return_message(cqc_header.app_id, CQC_ERR_UNSUPP)
				return_messages.append(msg)
				return return_messages, False, 0
			try:
				msgs = yield self.commandHandlers[cmd.instr](cqc_header, cmd, xtra)
			except Exception as e:
				raise e

			if msgs is None:
				return return_messages, False, 0

			return_messages.extend(msgs)

			# Check if there are additional commands to execute afterwards
			if cmd.action:
				# lock the sequence
				self.factory._lock.acquire()
				sequence_header = CQCSequenceHeader(data[newl: newl +CQCSequenceHeader.HDR_LENGTH])
				newl += sequence_header.HDR_LENGTH
				logging.debug("CQC %s: Reading extra action commands", self.name)
				try:
					(msgs, succ, retNotify) = yield self._process_command(cqc_header, sequence_header.cmd_length,
																	  data[newl:newl + sequence_header.cmd_length])
				except Exception as e:
					raise e

				should_notify = (should_notify or retNotify)
				if not succ:
					return return_messages, False, 0
				return_messages.extend(msgs)
				newl = newl + sequence_header.cmd_length
				logging.debug("CQC %s: Reasing lock", self.name)
				# unlock
				self.factory._lock.release()

			cur_length = newl
		return return_messages, True, should_notify

=======
>>>>>>> f84aff4a
	def handle_hello(self, header, data):
		"""
		Hello just requires us to return hello - for testing availability.
		"""
		msg = self.create_return_message(header.app_id, CQC_TP_HELLO)
		return [msg]

	def handle_time(self, header, data):

		# Read the command header to learn the qubit ID
		raw_cmd_header = data[:CQC_CMD_HDR_LENGTH]
		cmd_hdr = CQCCmdHeader(raw_cmd_header)

		# Get the qubit list
		q_list = self.factory.qubitList

		# Lookup the desired qubit
		if (header.app_id, cmd_hdr.qubit_id) in q_list:
			q = q_list[(header.app_id, cmd_hdr.qubit_id)]
		else:
			# Specified qubit is unknown
			return [self.create_return_message(header.app_id, CQC_ERR_NOQUBIT)]

		# Craft reply
		# First send an appropriate CQC Header
		cqc_msg = self.create_return_message(header.app_id, CQC_TP_INF_TIME, length=CQC_NOTIFY_LENGTH)

		# Then we send a notify header with the timing details
		notify = CQCNotifyHeader()
		notify.setVals(cmd_hdr.qubit_id, 0, 0, 0, 0, q.timestamp)
		msg = notify.pack()
		return [cqc_msg, msg]

	def cmd_i(self, cqc_header, cmd, xtra):
		"""
		Do nothing. In reality we would wait a timestep but in SimulaQron we just do nothing.
		"""
		logging.debug("CQC %s: Doing Nothing to App ID %d qubit id %d", self.name, cqc_header.app_id, cmd.qubit_id)
		return []

	def cmd_x(self, cqc_header, cmd, xtra):
		"""
		Apply X Gate
		"""
		return self.apply_single_qubit_gate(cqc_header, cmd.qubit_id, "apply_X")

	def cmd_y(self, cqc_header, cmd, xtra):
		"""
		Apply Y Gate
		"""
		return self.apply_single_qubit_gate(cqc_header, cmd.qubit_id, "apply_Y")

	def cmd_z(self, cqc_header, cmd, xtra):
		"""
		Apply Z Gate
		"""
		return self.apply_single_qubit_gate(cqc_header, cmd.qubit_id, "apply_Z")

	def cmd_t(self, cqc_header, cmd, xtra):
		"""
		Apply T Gate
		"""
		return self.apply_single_qubit_gate(cqc_header, cmd.qubit_id, "apply_T")

	def cmd_h(self, cqc_header, cmd, xtra):
		"""
		Apply H Gate
		"""
		return self.apply_single_qubit_gate(cqc_header, cmd.qubit_id, "apply_H")

	def cmd_k(self, cqc_header, cmd, xtra):
		"""
		Apply K Gate
		"""
		return self.apply_single_qubit_gate(cqc_header, cmd.qubit_id, "apply_K")

	@inlineCallbacks
	def apply_rotation(self, cqc_header, cmd, xtra, axis):
		"""
		Apply a rotation of the qubit specified in cmd with an angle specified in xtra
		around the axis
		"""
		logging.debug("CQC %s: Applying a rotation around %s to App ID %d qubit id %d", self.name, axis,
					  cqc_header.app_id, cmd.qubit_id)
		try:
			virt_qubit = self.get_virt_qubit(cqc_header, cmd.qubit_id)
		except UnknownQubitError as e:
			logging.debug(e)
			return [self.create_return_message(cqc_header.app_id, CQC_ERR_NOQUBIT)]
		try:
			yield virt_qubit.callRemote("apply_rotation", axis, 2 * np.pi / 256 * xtra.step)
		except Exception as e:
			raise e

		return []

	def cmd_rotx(self, cqc_header, cmd, xtra):
		"""
		Rotate around x axis
		"""
		return self.apply_rotation(cqc_header, cmd, xtra, [1, 0, 0])

	def cmd_roty(self, cqc_header, cmd, xtra):
		"""
		Rotate around y axis
		"""
		return self.apply_rotation(cqc_header, cmd, xtra, [0, 1, 0])

	def cmd_rotz(self, cqc_header, cmd, xtra):
		"""
		Rotate around z axis
		"""
		return self.apply_rotation(cqc_header, cmd, xtra, [0, 0, 1])

	def cmd_cnot(self, cqc_header, cmd, xtra):
		"""
		Apply CNOT Gate
		"""
		return self.apply_two_qubit_gate(cqc_header, cmd, xtra, "cnot_onto")

	def cmd_cphase(self, cqc_header, cmd, xtra):
		"""
		Apply CPHASE Gate
		"""
		return self.apply_two_qubit_gate(cqc_header, cmd, xtra, "cphase_onto")

	@inlineCallbacks
	def cmd_measure(self, cqc_header, cmd, xtra, inplace=False):
		"""
		Measure
		"""
		logging.debug("CQC %s: Measuring App ID %d qubit id %d", self.name, cqc_header.app_id, cmd.qubit_id)
		try:
			virt_qubit = self.get_virt_qubit(cqc_header, cmd.qubit_id)
		except UnknownQubitError as e:
			logging.debug(e)
			return [self.create_return_message(cqc_header.app_id, CQC_ERR_NOQUBIT)]
		try:
			outcome = yield virt_qubit.callRemote("measure", inplace)
		except Exception as e:
			raise e

		if outcome is None:
			logging.debug("CQC %s: Measurement failed", self.name)
			return [self.create_return_message(cqc_header.app_id, CQC_ERR_GENERAL)]

		logging.debug("CQC %s: Measured outcome %d", self.name, outcome)
		# Send the outcome back as MEASOUT
		cqc_msg = self.create_return_message(cqc_header.app_id, CQC_TP_MEASOUT, length=CQC_NOTIFY_LENGTH)

		# Send notify header with outcome
		hdr = CQCNotifyHeader()
		hdr.setVals(cmd.qubit_id, outcome, 0, 0, 0, 0)
		msg = hdr.pack()
		# self.protocol.transport.write(msg)
		logging.debug("CQC %s: Notify %s", self.name, hdr.printable())

		if not inplace:
			# Remove from active mapped qubits
			del self.factory.qubitList[(cqc_header.app_id, cmd.qubit_id)]

		return [cqc_msg, msg]

	@inlineCallbacks
	def cmd_measure_inplace(self, cqc_header, cmd, xtra):

		# Call measure with inplace=True
		try:
			succ = yield self.cmd_measure(cqc_header, cmd, xtra, inplace=True)
		except Exception as e:
			raise e

		return succ

	@inlineCallbacks
	def cmd_reset(self, cqc_header, cmd, xtra):
		"""
		Reset Qubit to |0>
		"""
		logging.debug("CQC %s: Reset App ID %d qubit id %d", self.name, cqc_header.app_id, cmd.qubit_id)
		try:
			virt_qubit = self.get_virt_qubit(cqc_header, cmd.qubit_id)
		except UnknownQubitError as e:
			logging.debug(e)
			return [self.create_return_message(cqc_header.app_id, CQC_ERR_NOQUBIT)]

		try:
			outcome = yield virt_qubit.callRemote("measure", inplace=True)
		except Exception as e:
			raise e

		# If state is |1> do correction
		if outcome:
			try:
				yield virt_qubit.callRemote("apply_X")
			except Exception as e:
				raise e

		return []

	@inlineCallbacks
	def cmd_send(self, cqc_header, cmd, xtra):
		"""
		Send qubit to another node.
		"""

		# Lookup the name of the remote node used within SimulaQron
		target_name = self.factory.lookup(xtra.remote_node, xtra.remote_port)
		if target_name is None:
			logging.debug("CQC %s: Remote node not found %s", self.name, xtra.printable())
			return [self.create_return_message(cqc_header.app_id, CQC_ERR_UNSUPP)]

		# Check so that it is not the same node
		if self.name == target_name:
			logging.debug("CQC %s: Trying to send from node to itself.", self.name)
			# self.protocol._send_back_cqc(cqc_header, CQC_ERR_GENERAL)
			return [self.create_return_message(cqc_header.app_id, CQC_ERR_UNSUPP)]

		# Lookup the virtual qubit from identifier
		try:
			virt_num = yield self.get_virt_qubit_indep(cqc_header, cmd.qubit_id)
		except UnknownQubitError as e:
			logging.debug(e)
			return [self.create_return_message(cqc_header.app_id, CQC_ERR_NOQUBIT)]
		except Exception as e:
			raise e

		# Send instruction to transfer the qubit
		try:
			yield self.factory.virtRoot.callRemote("cqc_send_qubit", virt_num, target_name, cqc_header.app_id,
												   xtra.remote_app_id)
		except Exception as e:
			raise e

		logging.debug("CQC %s: Sent App ID %d qubit id %d to %s", self.name, cqc_header.app_id, cmd.qubit_id,
					  target_name)

		# Remove from active mapped qubits
		del self.factory.qubitList[(cqc_header.app_id, cmd.qubit_id)]

		return []

	@inlineCallbacks
	def cmd_recv(self, cqc_header, cmd, xtra):
		"""
		Receive qubit from another node. Block until qubit is received.
		"""
		logging.debug("CQC %s: Asking to receive for App ID %d", self.name, cqc_header.app_id)

		# First get the app_id
		app_id = cqc_header.app_id

		# This will block until a qubit is received.
		no_qubit = True
		virt_qubit = None
		for _ in range(CQC_CONF_RECV_TIMEOUT):
			try:
				virt_qubit = yield self.factory.virtRoot.callRemote("cqc_get_recv", cqc_header.app_id)
			except Exception as e:
				raise e

			if virt_qubit:
				no_qubit = False
				break
			else:
				time.sleep(0.1)
		if no_qubit:
			logging.debug("CQC %s: TIMEOUT, no qubit received.", self.name)
			# self.protocol._send_back_cqc(cqc_header, CQC_ERR_TIMEOUT)
			return [self.create_return_message(cqc_header.app_id, CQC_ERR_TIMEOUT)]

		logging.debug("CQC %s: Qubit received for app_id %d", self.name, cqc_header.app_id)

		# Once we have the qubit, add it to the local list and send a reply we received it. Note that we will
		# recheck whether it exists: it could have been added by another connection in the mean time
		try:
			self.factory._lock.acquire()

			# Get new qubit ID
			q_id = self.new_qubit_id(app_id)

			if (app_id, q_id) in self.factory.qubitList:
				logging.debug("CQC %s: Qubit already in use (%d,%d)", self.name, app_id, q_id)
				# self.protocol._send_back_cqc(cqc_header, CQC_ERR_INUSE)
				return [self.create_return_message(cqc_header.app_id, CQC_ERR_INUSE)]

			q = CQCQubit(q_id, int(time.time()), virt_qubit)
			self.factory.qubitList[(app_id, q_id)] = q
		finally:
			self.factory._lock.release()

		# Send message we received a qubit back
		# logging.debug("GOO")
		recv_msg = self.create_return_message(cqc_header.app_id, CQC_TP_RECV, length=CQC_NOTIFY_LENGTH)

		# Send notify header with qubit ID
		# logging.debug("GOO")
		hdr = CQCNotifyHeader()
		hdr.setVals(q_id, 0, 0, 0, 0, 0)
		msg = hdr.pack()
		# self.protocol.transport.write(msg)
		logging.debug("CQC %s: Notify %s", self.name, hdr.printable())

		return [recv_msg, msg]

	@inlineCallbacks
	def cmd_epr(self, cqc_header, cmd, xtra):
		"""
		Create EPR pair with another node.
		Depending on the ips and ports this will either create an EPR-pair and send one part, or just receive.
		"""

		# Get ip and port of this host
		host_node = self.factory.host.ip
		host_port = self.factory.host.port
		host_app_id = cqc_header.app_id

		# Get ip and port of remote host
		remote_node = xtra.remote_node
		remote_port = xtra.remote_port
		remote_app_id = xtra.remote_app_id

		# Messages to write back
		return_messages = []

		# Create the first qubit
		try:
			(msgs, succ, q_id1) = yield self.cmd_new(cqc_header, cmd, xtra, return_q_id=True, return_succ=True)
		except Exception as e:
			raise e

		return_messages.extend(msgs)
		if not succ:
			return return_messages

		# Create the second qubit
		try:
			(msgs, succ, q_id2) = yield self.cmd_new(cqc_header, cmd, xtra, return_q_id=True, return_succ=True)
		except Exception as e:
			raise e

		return_messages.extend(msgs)
		if not succ:
			return return_messages

		# Create headers for qubits
		cmd1 = CQCCmdHeader()
		cmd1.setVals(q_id1, CQC_CMD_H, 0, 0, 0)

		cmd2 = CQCCmdHeader()
		cmd2.setVals(q_id2, 0, 0, 0, 0)

		xtra_cnot = CQCXtraQubitHeader()
		xtra_cnot.setVals(q_id2)

		# Produce EPR-pair
		try:
			msgs = yield self.cmd_h(cqc_header, cmd1, None)
		except Exception as e:
			raise e

		# Should not give back any messages, if it does, send it back
		if len(msgs) > 0:
			return_messages.extend(msgs)
			return return_messages
		try:
			msgs = yield self.cmd_cnot(cqc_header, cmd1, xtra_cnot)
		except Exception as e:
			raise e

		if len(msgs) > 0:
			return_messages.extend(msgs)
			return return_messages

		# Get entanglement id XXX lock here?
		ent_id = self.new_ent_id(host_app_id, remote_node, remote_app_id)

		# Prepare ent_info header with entanglement information
		ent_info = EntInfoHeader()
		ent_info.setVals(host_node, host_port, host_app_id, remote_node, remote_port, remote_app_id, ent_id,
						 int(time.time()), int(time.time()), 0, 1)
		# Send second qubit
		try:
			succ = yield self.send_epr_half(cqc_header, cmd2, xtra, ent_info)
		except Exception as e:
			raise e

		if not succ:
			# Failed to send the qubit, destroy it instead
			logging.debug("CQC %s: Failed to send epr qubit, destroying qubits", self.name)
			self.cmd_measure(cqc_header, cmd1, None)
			self.cmd_measure(cqc_header, cmd2, None)
			return [self.create_return_message(cqc_header.app_id, CQC_ERR_UNSUPP)]

		# Send message we created EPR pair
		msg_ok = self.create_return_message(cqc_header.app_id, CQC_TP_EPR_OK,
											length=CQC_NOTIFY_LENGTH + ENT_INFO_LENGTH)

		return_messages.append(msg_ok)

		# Send notify header with qubit ID
		hdr = CQCNotifyHeader()
		hdr.setVals(q_id1, 0, 0, 0, 0, 0)
		msg_notify = hdr.pack()
		return_messages.append(msg_notify)

		# self.protocol.transport.write(msg)
		logging.debug("CQC %s: Notify %s", self.name, hdr.printable())

		# Send entanglement info
		msg_ent_info = ent_info.pack()
		return_messages.append(msg_ent_info)
		# self.protocol.transport.write(msg)
		logging.debug("CQC %s: Entanglement information %s", self.name, ent_info.printable())

		logging.debug("CQC %s: EPR Pair ID %d qubit id %d", self.name, cqc_header.app_id, cmd.qubit_id)
		return return_messages

	@inlineCallbacks
	def send_epr_half(self, cqc_header, cmd, xtra, ent_info):
		"""
		Send qubit to another node.
		"""
		# Lookup the virtual qubit from identifier
		try:
			virt_num = yield self.get_virt_qubit_indep(cqc_header, cmd.qubit_id)
		except UnknownQubitError as e:
			logging.debug(e)
			return False
		except Exception as e:
			raise e

		# Lookup the name of the remote node used within SimulaQron
		target_name = self.factory.lookup(xtra.remote_node, xtra.remote_port)
		if target_name is None:
			logging.debug("CQC %s: Remote node not found %s", self.name, xtra.printable())
			return False

		# Prepare update raw entanglement information header
		updated_ent_info = EntInfoHeader(ent_info.pack())
		updated_ent_info.switch_nodes()
		raw_updated_ent_info = updated_ent_info.pack()
		# Send instruction to transfer the qubit
		try:
			yield self.factory.virtRoot.callRemote("cqc_send_epr_half", virt_num, target_name, cqc_header.app_id,
												   xtra.remote_app_id, raw_updated_ent_info)
		except Exception as e:
			raise e

		logging.debug("CQC %s: Sent App ID %d half a EPR pair as qubit id %d to %s", self.name, cqc_header.app_id,
					  cmd.qubit_id, target_name)
		# Remove from active mapped qubits
		del self.factory.qubitList[(cqc_header.app_id, cmd.qubit_id)]

		return True

	@inlineCallbacks
	def cmd_epr_recv(self, cqc_header, cmd, xtra):
		"""
		Receive half of epr from another node. Block until qubit is received.
		"""
		logging.debug("CQC %s: Asking to receive for App ID %d", self.name, cqc_header.app_id)

		# First get the app_id and q_id
		app_id = cqc_header.app_id
		q_id = self.new_qubit_id(app_id)

		# This will block until a qubit is received.
		no_qubit = True
		virt_qubit = None
		ent_info = None
		for _ in range(CQC_CONF_RECV_EPR_TIMEOUT):
			try:
				data = yield self.factory.virtRoot.callRemote("cqc_get_epr_recv", cqc_header.app_id)
			except Exception as e:
				raise e

			if data:
				no_qubit = False
				(virt_qubit, rawEntInfo) = data
				ent_info = EntInfoHeader(rawEntInfo)
				break
			else:
				time.sleep(0.1)
		if no_qubit:
			logging.debug("CQC %s: TIMEOUT, no qubit received.", self.name)
			# self.protocol._send_back_cqc(cqc_header, CQC_ERR_TIMEOUT)
			return [self.create_return_message(cqc_header.app_id, CQC_ERR_TIMEOUT)]

		logging.debug("CQC %s: Qubit received for app_id %d", self.name, cqc_header.app_id)

		# Once we have the qubit, add it to the local list and send a reply we received it. Note that we will
		# recheck whether it exists: it could have been added by another connection in the mean time
		try:
			self.factory._lock.acquire()

			if (app_id, q_id) in self.factory.qubitList:
				logging.debug("CQC %s: Qubit already in use (%d,%d)", self.name, app_id, q_id)
				# self.protocol._send_back_cqc(cqc_header, CQC_ERR_INUSE)
				return self.create_return_message(cqc_header.app_id, CQC_ERR_INUSE)

			q = CQCQubit(q_id, int(time.time()), virt_qubit)
			self.factory.qubitList[(app_id, q_id)] = q
		finally:
			self.factory._lock.release()

		# Send message we received a qubit back
		cqc_msg = self.create_return_message(cqc_header.app_id, CQC_TP_EPR_OK,
											 length=CQC_NOTIFY_LENGTH + ENT_INFO_LENGTH)

		# Send notify header with qubit ID
		hdr = CQCNotifyHeader()
		hdr.setVals(q_id, 0, 0, 0, 0, 0)
		notify_msg = hdr.pack()
		# self.protocol.transport.write(msg)
		logging.debug("CQC %s: Notify %s", self.name, hdr.printable())

		# Send entanglement info
		ent_info_msg = ent_info.pack()
		# self.protocol.transport.write(msg)
		logging.debug("CQC %s: Entanglement information %s", self.name, ent_info.printable())

		logging.debug("CQC %s: EPR Pair ID %d qubit id %d", self.name, cqc_header.app_id, cmd.qubit_id)

		return [cqc_msg, notify_msg, ent_info_msg]

	@inlineCallbacks
	def cmd_new(self, cqc_header, cmd, xtra, return_q_id=False, return_succ=False):
		"""
		Request a new qubit. Since we don't need it, this python CQC just provides very crude timing information.
		(return_q_id is used internally)
		"""
		app_id = cqc_header.app_id
		return_messages = []
		try:
			self.factory._lock.acquire()
			try:
				virt = yield self.factory.virtRoot.callRemote("new_qubit")
			except Exception as e:
				raise e

			if not virt:  # if no more qubits
				raise quantumError("No more qubits available")

			q_id = self.new_qubit_id(app_id)
			q = CQCQubit(q_id, int(time.time()), virt)
			self.factory.qubitList[(app_id, q_id)] = q
			logging.debug("CQC %s: Requested new qubit (%d,%d)", self.name, app_id, q_id)

			if not return_q_id:
				# Send message we created a qubit back
				# logging.debug("GOO")
				cqc_msg = self.create_return_message(cqc_header.app_id, CQC_TP_NEW_OK, length=CQC_NOTIFY_LENGTH)
				# self.protocol.transport.write(cqc_msg)
				return_messages.append(cqc_msg)

				# Send notify header with qubit ID
				hdr = CQCNotifyHeader()
				hdr.setVals(q_id, 0, 0, 0, 0, 0)
				msg = hdr.pack()
				# self.protocol.transport.write(msg)
				logging.debug("CQC %s: Notify %s", self.name, hdr.printable())
				return_messages.append(msg)

		except quantumError:  # if no more qubits
			logging.error("CQC %s: Maximum number of qubits reached.", self.name)
			msg = self.create_return_message(cqc_header.app_id, CQC_ERR_NOQUBIT)
			return_messages.append(msg)
			self.factory._lock.release()
			if return_q_id:
				return return_messages, False, None
			elif return_succ:
				return False
			else:
				return [msg]
		self.factory._lock.release()
		if return_q_id:
			return return_messages, True, q_id
		elif return_succ:
			return return_messages, True
		else:
			return return_messages

	@inlineCallbacks
	def apply_single_qubit_gate(self, cqc_header, qubit_id, gate):
		logging.debug("CQC %s: %s on App ID %d to qubit id %d", self.name, gate, cqc_header.app_id, qubit_id)
		try:
			virt_qubit = self.get_virt_qubit(cqc_header, qubit_id)
		except UnknownQubitError as error:
			logging.debug(error)
			return [self.create_return_message(cqc_header.app_id, CQC_ERR_NOQUBIT)]
		try:
			yield virt_qubit.callRemote(gate)
		except Exception as e:
			raise e

		return []

	@inlineCallbacks
	def apply_two_qubit_gate(self, cqc_header, cmd, xtra, gate):
		if not xtra:
			logging.debug("CQC %s: Missing XTRA Header", self.name)
			return [self.create_return_message(cqc_header.app_id, CQC_ERR_UNSUPP)]
		#
		logging.debug("CQC %s: Applying %s to App ID %d qubit id %d target %d", self.name, gate, cqc_header.app_id,
					  cmd.qubit_id, xtra.qubit_id)
		try:
			control = self.get_virt_qubit(cqc_header, cmd.qubit_id)
			target = self.get_virt_qubit(cqc_header, xtra.qubit_id)
		except UnknownQubitError as e:
			logging.debug(e)
			return [self.create_return_message(cqc_header.app_id, CQC_ERR_NOQUBIT)]
		try:
			yield control.callRemote(gate, target)
		except Exception as e:
			raise e

		return []

	def get_virt_qubit(self, header, qubit_id):
		"""
		Get reference to the virtual qubit reference in SimulaQron given app and qubit id, if it exists.
		If not found, send back no qubit error.

		Caution: Twisted PB does not allow references to objects to be passed back between connections.
		If you need to pass a qubit reference back to the Twisted PB on a _different_ connection,
		then use get_virt_qubit_indep below.
		"""
		if not (header.app_id, qubit_id) in self.factory.qubitList:
			raise UnknownQubitError("CQC {}: Qubit not found".format(self.name))
		qubit = self.factory.qubitList[(header.app_id, qubit_id)]
		return qubit.virt

	@inlineCallbacks
	def get_virt_qubit_indep(self, header, qubit_id):
		"""
		Get NUMBER (not reference!) to virtual qubit in SimulaQron specific to this connection. If not found, send back no qubit error.
		"""
		# First let's get the general virtual qubit reference, if any
		general_ref = self.get_virt_qubit(header, qubit_id)

		try:
			num = yield general_ref.callRemote("get_virt_num")
		except Exception as e:
			raise e

		return num

	@staticmethod
	def new_qubit_id(app_id):
		"""
		Returns a new unique qubit id for the specified app_id. Used by cmd_new and cmd_recv
		"""
		if app_id in SimulaqronCQCHandler._next_q_id:
			q_id = SimulaqronCQCHandler._next_q_id[app_id]
			SimulaqronCQCHandler._next_q_id[app_id] += 1
			return q_id
		else:
			"""
			Returns a new unique qubit id for the specified app_id. Used by cmd_new and cmd_recv
			"""
			if app_id in SimulaqronCQCHandler._next_q_id:
				q_id = SimulaqronCQCHandler._next_q_id[app_id]
				SimulaqronCQCHandler._next_q_id[app_id] += 1
				return q_id
			else:
				SimulaqronCQCHandler._next_q_id[app_id] = 1
				return 0

	@staticmethod
	def new_ent_id(host_app_id, remote_node, remote_app_id):
		"""
		Returns a new unique entanglement id for the specified host_app_id, remote_node and remote_app_id. Used by cmd_epr.
		"""
		pair_id = (host_app_id, remote_node, remote_app_id)
		if pair_id in SimulaqronCQCHandler._next_ent_id:
			ent_id = SimulaqronCQCHandler._next_ent_id[pair_id]
			SimulaqronCQCHandler._next_ent_id[pair_id] += 1
			return ent_id
		else:
			SimulaqronCQCHandler._next_ent_id[pair_id] = 1
			return 0


class UnknownQubitError(Exception):

	def __init__(self, message):
		super().__init__(message)


#######################################################################################################
#
# CQC Internal qubit object to translate to the native mode of SimulaQron
#

class CQCQubit:

	def __init__(self, qubit_id=0, timestamp=0, virt=0):
		self.qubit_id = qubit_id
		self.timestamp = timestamp
		self.virt = virt<|MERGE_RESOLUTION|>--- conflicted
+++ resolved
@@ -212,7 +212,7 @@
 				logging.debug("CQC {}: Unknown command {}".format(self.name, cmd.instr))
 				msg = self.create_return_message(cqc_header.app_id, CQC_ERR_UNSUPP)
 				return_messages.append(msg)
-				return return_messages
+				return return_messages, False, 0
 			try:
 				msgs = yield self.commandHandlers[cmd.instr](cqc_header, cmd, xtra)
 			except Exception as e:
@@ -393,80 +393,6 @@
 		# Dictionary that keeps qubit dictorionaries for each application
 		self.qubitList = {}
 
-<<<<<<< HEAD
-	@inlineCallbacks
-	def _process_command(self, cqc_header, length, data):
-		"""
-			Process the commands - called recursively to also process additional command lists.
-		"""
-		cmd_data = data
-		# Read in all the commands sent
-		cur_length = 0
-		should_notify = None
-		return_messages = []
-		while cur_length < length:
-			cmd = CQCCmdHeader(cmd_data[cur_length:cur_length + CQC_CMD_HDR_LENGTH])
-			logging.debug("CQC %s got got command header %s", self.name, cmd.printable())
-
-			newl = cur_length + cmd.HDR_LENGTH
-			# Should we notify
-			should_notify = should_notify or cmd.notify
-
-			# Create the extra header if it exist
-			try:
-				xtra = self.create_extra_header(cmd, cmd_data[newl:], cqc_header.version)
-			except IndexError:
-				xtra = None
-				logging.debug("CQC %s: Missing XTRA Header", self.name)
-
-			if xtra is not None:
-				newl += xtra.HDR_LENGTH
-				logging.debug("CQC %s: Read XTRA Header: %s", self.name, xtra.printable())
-
-			# Run this command
-			logging.debug("CQC %s: Executing command: %s", self.name, cmd.printable())
-			if cmd.instr not in self.commandHandlers:
-				logging.debug("CQC {}: Unknown command {}".format(self.name, cmd.instr))
-				msg = self.create_return_message(cqc_header.app_id, CQC_ERR_UNSUPP)
-				return_messages.append(msg)
-				return return_messages, False, 0
-			try:
-				msgs = yield self.commandHandlers[cmd.instr](cqc_header, cmd, xtra)
-			except Exception as e:
-				raise e
-
-			if msgs is None:
-				return return_messages, False, 0
-
-			return_messages.extend(msgs)
-
-			# Check if there are additional commands to execute afterwards
-			if cmd.action:
-				# lock the sequence
-				self.factory._lock.acquire()
-				sequence_header = CQCSequenceHeader(data[newl: newl +CQCSequenceHeader.HDR_LENGTH])
-				newl += sequence_header.HDR_LENGTH
-				logging.debug("CQC %s: Reading extra action commands", self.name)
-				try:
-					(msgs, succ, retNotify) = yield self._process_command(cqc_header, sequence_header.cmd_length,
-																	  data[newl:newl + sequence_header.cmd_length])
-				except Exception as e:
-					raise e
-
-				should_notify = (should_notify or retNotify)
-				if not succ:
-					return return_messages, False, 0
-				return_messages.extend(msgs)
-				newl = newl + sequence_header.cmd_length
-				logging.debug("CQC %s: Reasing lock", self.name)
-				# unlock
-				self.factory._lock.release()
-
-			cur_length = newl
-		return return_messages, True, should_notify
-
-=======
->>>>>>> f84aff4a
 	def handle_hello(self, header, data):
 		"""
 		Hello just requires us to return hello - for testing availability.
