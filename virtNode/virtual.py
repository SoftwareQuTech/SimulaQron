--- conflicted
+++ resolved
@@ -350,7 +350,6 @@
 
 		yield self._unlock_reg_qubits(self._q_num_to_obj(qubitNum))
 
-<<<<<<< HEAD
 	def remote_add_register(self, maxQubits = CONF_MAXQUBITS):
 		"""
 		Adds a new register to the node..
@@ -385,9 +384,7 @@
 		reg_num=self._next_reg_num
 		self._next_reg_num += 1
 		return reg_num
-
-=======
->>>>>>> c94be294
+  
 	def remote_new_register(self, maxQubits=10):
 		"""
 		Initialize a local register. Right now, this simple creates a register according to the simple engine backend
@@ -1071,16 +1068,10 @@
 		for q in reversed(self.simQubits):
 			if q.register.num == oldRegNum:
 				self.simQubits.remove(q)
-<<<<<<< HEAD
 				gotQ.register.activeQubits-=1
 
 		self.remote_delete_register(delRegister)
-
-=======
-				gotQ.register.activeQubits -= 1
-				toRemove = q.register
-
->>>>>>> c94be294
+    
 		return (realM, imagM, activeQ, oldRegNum, oldQubitNum)
 
 	@inlineCallbacks
