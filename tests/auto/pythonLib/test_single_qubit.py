#
# Copyright (c) 2017, Stephanie Wehner and Axel Dahlberg
# All rights reserved.
#
# Redistribution and use in source and binary forms, with or without
# modification, are permitted provided that the following conditions are met:
# 1. Redistributions of source code must retain the above copyright
#    notice, this list of conditions and the following disclaimer.
# 2. Redistributions in binary form must reproduce the above copyright
#    notice, this list of conditions and the following disclaimer in the
#    documentation and/or other materials provided with the distribution.
# 3. All advertising materials mentioning features or use of this software
#    must display the following acknowledgement:
#    This product includes software developed by Stephanie Wehner, QuTech.
# 4. Neither the name of the QuTech organization nor the
#    names of its contributors may be used to endorse or promote products
#    derived from this software without specific prior written permission.
#
# THIS SOFTWARE IS PROVIDED BY THE COPYRIGHT HOLDER ''AS IS'' AND ANY
# EXPRESS OR IMPLIED WARRANTIES, INCLUDING, BUT NOT LIMITED TO, THE IMPLIED
# WARRANTIES OF MERCHANTABILITY AND FITNESS FOR A PARTICULAR PURPOSE ARE
# DISCLAIMED. IN NO EVENT SHALL THE COPYRIGHT HOLDER BE LIABLE FOR ANY
# DIRECT, INDIRECT, INCIDENTAL, SPECIAL, EXEMPLARY, OR CONSEQUENTIAL DAMAGES
# (INCLUDING, BUT NOT LIMITED TO, PROCUREMENT OF SUBSTITUTE GOODS OR SERVICES;
# LOSS OF USE, DATA, OR PROFITS; OR BUSINESS INTERRUPTION) HOWEVER CAUSED AND
# ON ANY THEORY OF LIABILITY, WHETHER IN CONTRACT, STRICT LIABILITY, OR TORT
# (INCLUDING NEGLIGENCE OR OTHERWISE) ARISING IN ANY WAY OUT OF THE USE OF THIS
# SOFTWARE, EVEN IF ADVISED OF THE POSSIBILITY OF SUCH DAMAGE.

from SimulaQron.general.hostConfig import *
from SimulaQron.cqc.backend.cqcHeader import *
from SimulaQron.cqc.pythonLib.cqc import *
import qutip
import numpy as np
import sys


def calc_exp_values(q):
	"""
	Calculates the expected value for measurements in the X,Y and Z basis and returns these in a tuple.
	q should be a qutip object
	"""
	# eigenvectors
	z0 = qutip.basis(2, 0)
	z1 = qutip.basis(2, 1)
	x1 = 1 / np.sqrt(2) * (z0 - z1)
	y1 = 1 / np.sqrt(2) * (z0 - 1j * z1)

	# projectors
	P_X1 = x1 * x1.dag()
	P_Y1 = y1 * y1.dag()
	P_Z1 = z1 * z1.dag()

	# probabilities
	p_x = (q.dag() * P_X1 * q).tr()
	p_y = (q.dag() * P_Y1 * q).tr()
	p_z = (q.dag() * P_Z1 * q).tr()

	return (p_x, p_y, p_z)


def prep_I_CQC(cqc):
	q = qubit(cqc, print_info=False)
	q.I(print_info=False)
	return q


def prep_X_CQC(cqc):
	q = qubit(cqc, print_info=False)
	q.X(print_info=False)
	return q


def prep_X_qutip():
	q = qutip.basis(2)
	X = qutip.sigmax()
	return X * q


def prep_Y_CQC(cqc):
	q = qubit(cqc, print_info=False)
	q.Y(print_info=False)
	return q


def prep_Y_qutip():
	q = qutip.basis(2)
	Y = qutip.sigmay()
	return Y * q


def prep_Z_CQC(cqc):
	q = qubit(cqc, print_info=False)
	q.Z(print_info=False)
	return q


def prep_Z_qutip():
	q = qutip.basis(2)
	Z = qutip.sigmaz()
	return Z * q


def prep_H_CQC(cqc):
	q = qubit(cqc, print_info=False)
	q.H(print_info=False)
	return q


def prep_H_qutip():
	q = qutip.basis(2)
	X = 1 / np.sqrt(2) * (qutip.sigmax() + qutip.sigmaz())
	return X * q


def prep_T_CQC(cqc):
	q = qubit(cqc, print_info=False)
	q.T(print_info=False)
	return q


def prep_T_qutip():
	q = qutip.basis(2)
	T = qutip.Qobj([[1, 0], [0, np.exp(1j * np.pi / 4)]], dims=[[2], [2]])
	return T * q


def prep_K_CQC(cqc):
	q = qubit(cqc, print_info=False)
	q.K(print_info=False)
	return q


def prep_K_qutip():
	q = qutip.basis(2)
	K = 1 / np.sqrt(2) * (qutip.sigmay() + qutip.sigmaz())
	return K * q


def prep_rotx1_CQC(cqc):  # pi/8
	q = qubit(cqc, print_info=False)
	q.rot_X(16, print_info=False)
	return q


def prep_rotx2_CQC(cqc):  # 5*pi/8
	q = qubit(cqc, print_info=False)
	q.rot_X(80, print_info=False)
	return q


def prep_roty1_CQC(cqc):  # pi/8
	q = qubit(cqc, print_info=False)
	q.rot_Y(16, print_info=False)
	return q


def prep_roty2_CQC(cqc):  # 5*pi/8
	q = qubit(cqc, print_info=False)
	q.rot_Y(80, print_info=False)
	return q


def prep_rotz1_CQC(cqc):  # pi/8
	q = qubit(cqc, print_info=False)
	q.rot_Z(16, print_info=False)
	return q


def prep_rotz2_CQC(cqc):  # 5*pi/8
	q = qubit(cqc, print_info=False)
	q.rot_Z(80, print_info=False)
	return q


def prep_rot_qutip(n, a):
	q = qutip.basis(2)
	nNorm = np.linalg.norm(n)
	R = (-1j * a / (2 * nNorm) * (n[0] * qutip.sigmax() + n[1] * qutip.sigmay() + n[2] * qutip.sigmaz())).expm()
	return R * q


def prep_reset_CQC(cqc):
	q = qubit(cqc, print_info=False)
	q.H(print_info=False)
	q.reset(print_info=False)
	return q


def prep_I_qutip():
	q = qutip.basis(2)
	return q


#####################################################################################################
#
# main
#
def main():
	# Initialize the connection
<<<<<<< HEAD
	cqc = CQCConnection("Alice")
=======
	cqc=CQCConnection("Alice",print_info=False)
>>>>>>> 6e8f1307

	iterations = 100

	# Test I
	sys.stdout.write("Testing I gate:")
	exp_values = calc_exp_values(prep_I_qutip())
	ans = cqc.test_preparation(prep_I_CQC, exp_values, iterations=iterations)
	sys.stdout.write('\r')
	if ans:
		print("OK")
	else:
		print("FAIL")
	# Test X
	sys.stdout.write("Testing X gate:")
	exp_values = calc_exp_values(prep_X_qutip())
	ans = cqc.test_preparation(prep_X_CQC, exp_values, iterations=iterations)
	sys.stdout.write('\r')
	if ans:
		print("OK")
	else:
		print("FAIL")

	# Test Y
	sys.stdout.write("Testing Y gate:")
	exp_values = calc_exp_values(prep_Y_qutip())
	ans = cqc.test_preparation(prep_Y_CQC, exp_values, iterations=iterations)
	sys.stdout.write('\r')
	if ans:
		print("OK")
	else:
		print("FAIL")

	# Test Z
	sys.stdout.write("Testing Z gate:")
	exp_values = calc_exp_values(prep_Z_qutip())
	ans = cqc.test_preparation(prep_Z_CQC, exp_values, iterations=iterations)
	sys.stdout.write('\r')
	if ans:
		print("OK")
	else:
		print("FAIL")

	# Test H
	sys.stdout.write("Testing H gate:")
	exp_values = calc_exp_values(prep_H_qutip())
	ans = cqc.test_preparation(prep_H_CQC, exp_values, iterations=iterations)
	sys.stdout.write('\r')
	if ans:
		print("OK")
	else:
		print("FAIL")

	# Test T
	sys.stdout.write("Testing T gate:")
	exp_values = calc_exp_values(prep_T_qutip())
	ans = cqc.test_preparation(prep_T_CQC, exp_values, iterations=iterations)
	sys.stdout.write('\r')
	if ans:
		print("OK")
	else:
		print("FAIL")

	# Test K
	sys.stdout.write("Testing K gate:")
	exp_values = calc_exp_values(prep_K_qutip())
	ans = cqc.test_preparation(prep_K_CQC, exp_values, iterations=iterations)
	sys.stdout.write('\r')
	if ans:
		print("OK")
	else:
		print("FAIL")

	# Test ROT_X pi/8
	sys.stdout.write("Testing rotation (X,pi/8) gate:")
	exp_values = calc_exp_values(prep_rot_qutip([1, 0, 0], np.pi / 8))
	ans = cqc.test_preparation(prep_rotx1_CQC, exp_values, iterations=iterations)
	sys.stdout.write('\r')
	if ans:
		print("OK")
	else:
		print("FAIL")

	# Test ROT_X 5*pi/8
	sys.stdout.write("Testing rotation (X,5*pi/8) gate:")
	exp_values = calc_exp_values(prep_rot_qutip([1, 0, 0], 5 * np.pi / 8))
	ans = cqc.test_preparation(prep_rotx2_CQC, exp_values, iterations=iterations)
	sys.stdout.write('\r')
	if ans:
		print("OK")
	else:
		print("FAIL")

	# Test ROT_Y pi/8
	sys.stdout.write("Testing rotation (Y,pi/8) gate:")
	exp_values = calc_exp_values(prep_rot_qutip([0, 1, 0], np.pi / 8))
	ans = cqc.test_preparation(prep_roty1_CQC, exp_values, iterations=iterations)
	sys.stdout.write('\r')
	if ans:
		print("OK")
	else:
		print("FAIL")

	# Test ROT_Y 5*pi/8
	sys.stdout.write("Testing rotation (Y,5*pi/8) gate:")
	exp_values = calc_exp_values(prep_rot_qutip([0, 1, 0], 5 * np.pi / 8))
	ans = cqc.test_preparation(prep_roty2_CQC, exp_values, iterations=iterations)
	sys.stdout.write('\r')
	if ans:
		print("OK")
	else:
		print("FAIL")

	# Test ROT_Z pi/8
	sys.stdout.write("Testing rotation (Z,pi/8) gate:")
	exp_values = calc_exp_values(prep_rot_qutip([0, 0, 1], np.pi / 8))
	ans = cqc.test_preparation(prep_rotz1_CQC, exp_values, iterations=iterations)
	sys.stdout.write('\r')
	if ans:
		print("OK")
	else:
		print("FAIL")

	# Test ROT_Z 5*pi/8
	sys.stdout.write("Testing rotation (Z,5*pi/8) gate:")
	exp_values = calc_exp_values(prep_rot_qutip([0, 0, 1], 5 * np.pi / 8))
	ans = cqc.test_preparation(prep_rotz2_CQC, exp_values, iterations=iterations)
	sys.stdout.write('\r')
	if ans:
		print("OK")
	else:
		print("FAIL")

	# Test RESET
	sys.stdout.write("Testing RESET:")
	exp_values = calc_exp_values(prep_I_qutip())
	ans = cqc.test_preparation(prep_reset_CQC, exp_values, iterations=iterations)
	sys.stdout.write('\r')
	if ans:
		print("OK")
	else:
		print("FAIL")

	# Stop the connection
	cqc.close()


##################################################################################################
main()<|MERGE_RESOLUTION|>--- conflicted
+++ resolved
@@ -198,11 +198,7 @@
 #
 def main():
 	# Initialize the connection
-<<<<<<< HEAD
-	cqc = CQCConnection("Alice")
-=======
-	cqc=CQCConnection("Alice",print_info=False)
->>>>>>> 6e8f1307
+	cqc=CQCConnection("Alice", print_info=False)
 
 	iterations = 100
 
