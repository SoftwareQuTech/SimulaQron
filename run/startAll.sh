ps aux | grep python | grep Test | awk {'print $2'} | xargs kill -9
ps aux | grep python | grep setup | awk {'print $2'} | xargs kill -9
ps aux | grep python | grep start | awk {'print $2'} | xargs kill -9

if [ "$1" = "-v" ] || [ "$3" = "-v" ] ;
then
	sh "$NETSIM/run/startVNodes.sh" -v # ugly
else
	sh "$NETSIM/run/startVNodes.sh" # ugly
fi

<<<<<<< HEAD
sleep 5s

sh "$NETSIM/run/startCQCNodes.sh" $1 $2 $3 # ugly
=======
sh "$NETSIM/run/startCQCNodes.sh"
>>>>>>> 6e8f1307
<|MERGE_RESOLUTION|>--- conflicted
+++ resolved
@@ -9,10 +9,4 @@
 	sh "$NETSIM/run/startVNodes.sh" # ugly
 fi
 
-<<<<<<< HEAD
-sleep 5s
-
-sh "$NETSIM/run/startCQCNodes.sh" $1 $2 $3 # ugly
-=======
-sh "$NETSIM/run/startCQCNodes.sh"
->>>>>>> 6e8f1307
+sh "$NETSIM/run/startCQCNodes.sh" $1 $2 $3 # ugly