--- conflicted
+++ resolved
@@ -30,19 +30,8 @@
 
 	logging.debug("LOCAL %s: All connections set up.", myName)
 
-<<<<<<< HEAD
-	# Retrieve the connection to the local virtual node, if successfull
-	j = 0
-	if resList[j][0]:
-		virtRoot = resList[j][1]
-		lNode.set_virtual_node(virtRoot)
-	else:
-		logging.error("LOCAL %s: Connection to virtual server failed!",myName)
-		reactor.stop()
-=======
 	# Set the virtual node
 	node.set_virtual_node(virtRoot)
->>>>>>> 6e8f1307
 
 	# On the local virtual node, we still want to initialize a qubit register
 	defer = virtRoot.callRemote("new_register")
@@ -151,7 +140,6 @@
 
 
 ##################################################################################################
-<<<<<<< HEAD
 # Parsing comments from the command line
 parser = argparse.ArgumentParser()
 parser.add_argument("hostName", help="The name of the host")
@@ -173,9 +161,5 @@
 	else:
 		raise parser.error("Unknown backend {}".format(args.backend))
 
-
-main(args.hostName, backend)
-=======
-logging.basicConfig(format='%(asctime)s:%(levelname)s:%(message)s', level=logging.DEBUG)
-main(sys.argv[1])
->>>>>>> 6e8f1307
+# args.hostName instead of sys.argv[1] ?
+main(sys.argv[1], backend)